--- conflicted
+++ resolved
@@ -168,11 +168,6 @@
             ]
         )
 
-<<<<<<< HEAD
-            self.assertDictEqual(
-                get_compare_dict(ch_ts.channel_metadata.to_dict(single=True)),
-                ch_metadata,
-=======
         for key, value in ch_metadata.items():
             with self.subTest(key):
                 if isinstance(value, float):
@@ -191,8 +186,6 @@
             self.assertEqual(
                 (69,),
                 ch_ts.channel_response_filter.filters_list[0].frequencies.shape,
->>>>>>> ad0e1dd9
-            )
 
         with self.subTest("Channel Size"):
             self.assertEqual(54750, ch_ts.ts.size)
