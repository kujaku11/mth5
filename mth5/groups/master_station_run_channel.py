--- conflicted
+++ resolved
@@ -32,16 +32,13 @@
 from mth5.groups.base import BaseGroup
 from mth5.groups import FiltersGroup, TransferFunctionGroup
 from mth5.utils.exceptions import MTH5Error
-<<<<<<< HEAD
-from mth5.helpers import to_numpy_type, inherit_doc_string, validate_name
-=======
 from mth5.helpers import (
     to_numpy_type,
     from_numpy_type,
     inherit_doc_string,
     validate_name,
 )
->>>>>>> f4579d78
+
 from mth5.timeseries import ChannelTS, RunTS
 from mth5.timeseries.channel_ts import make_dt_coordinates
 from mth5.utils.mth5_logger import setup_logger
@@ -275,10 +272,7 @@
         """
         if station_name is None:
             raise Exception("station name is None, do not know what to name it")
-<<<<<<< HEAD
-        
-=======
->>>>>>> f4579d78
+
         station_name = validate_name(station_name)
         try:
             station_group = self.hdf5_group.create_group(station_name)
@@ -367,10 +361,7 @@
             >>> mth5_obj.stations_group.remove_station('MT001')
 
         """
-<<<<<<< HEAD
-=======
-
->>>>>>> f4579d78
+
         station_name = validate_name(station_name)
         try:
             del self.hdf5_group[station_name]
@@ -736,10 +727,7 @@
         .. todo:: add ability to add a run with data.
 
         """
-<<<<<<< HEAD
-=======
-
->>>>>>> f4579d78
+
         run_name = validate_name(run_name)
         try:
             run_group = self.hdf5_group.create_group(run_name)
@@ -771,10 +759,7 @@
         >>> existing_run = station.get_run('MT001')
 
         """
-<<<<<<< HEAD
-=======
-
->>>>>>> f4579d78
+
         run_name = validate_name(run_name)
         try:
             return RunGroup(self.hdf5_group[run_name], **self.dataset_options)
@@ -809,10 +794,7 @@
             >>> mth5_obj.stations_group.remove_station('MT001')
 
         """
-<<<<<<< HEAD
-=======
-
->>>>>>> f4579d78
+
         run_name = validate_name(run_name)
         try:
             del self.hdf5_group[run_name]
