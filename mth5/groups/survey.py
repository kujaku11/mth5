# -*- coding: utf-8 -*-
"""
Created on Wed Dec 23 16:59:45 2020

:copyright:
    Jared Peacock (jpeacock@usgs.gov)

:license:
    MIT

"""

# =============================================================================
# Imports
# =============================================================================
import numpy as np
import pandas as pd
import h5py

from mth5.groups import (
    BaseGroup,
    MasterStationGroup,
    FiltersGroup,
    ReportsGroup,
    StandardsGroup,
)
from mth5.utils.exceptions import MTH5Error
from mth5.helpers import validate_name
from mth5.tables import MTH5Table

from mt_metadata.timeseries import Survey

# =============================================================================
# Survey Group
# =============================================================================
class MasterSurveyGroup(BaseGroup):
    """
    Utility class to hold information about the surveys within an experiment and
    accompanying metadata.  This class is next level down from Experiment for
    stations ``Experiment/Surveys``.  This class provides methods to add and
    get surveys.

    To access MasterSurveyGroup from an open MTH5 file:

    >>> from mth5 import mth5
    >>> mth5_obj = mth5.MTH5()
    >>> mth5_obj.open_mth5(r"/test.mth5", mode='a')
    >>> surveys = mth5_obj.surveys_group

    To check what stations exist

    >>> surveys.groups_list
    ['survey_01', 'survey_02']

    To access the hdf5 group directly use `SurveyGroup.hdf5_group`.

    >>> stations.hdf5_group.ref
    <HDF5 Group Reference>

    .. note:: All attributes should be input into the metadata object, that
             way all input will be validated against the metadata standards.
             If you change attributes in metadata object, you should run the
             `SurveyGroup.write_metadata()` method.  This is a temporary
             solution, working on an automatic updater if metadata is changed.

    If you want to add a new attribute this should be done using the
    `metadata.add_base_attribute` method.

    >>> stations.metadata.add_base_attribute('new_attribute',
    >>> ...                                'new_attribute_value',
    >>> ...                                {'type':str,
    >>> ...                                 'required':True,
    >>> ...                                 'style':'free form',
    >>> ...                                 'description': 'new attribute desc.',
    >>> ...                                 'units':None,
    >>> ...                                 'options':[],
    >>> ...                                 'alias':[],
    >>> ...                                 'example':'new attribute

    To add a survey:

        >>> new_survey = surveys.add_survey('new_survey')
        >>> surveys
        Experiment/Surveys:
        ====================
            |- Group: new_survey
            ---------------------
                |- Group: Filters
                ------------------
                |- Group: Reports
                -----------------
                |- Group: Standards
                -------------------
                |- Group: Stations
                ------------------


    Add a survey with metadata:

        >>> from mth5.metadata import Survey
        >>> survey_metadata = Survey()
        >>> survey_metadata.id = 'MT004'
        >>> survey_metadata.time_period.start = '2020-01-01T12:30:00'
        >>> new_survey = surveys.add_survey('Test_01', survey_metadata)
        >>> # to look at the metadata
        >>> new_survey.metadata
        {
            "survey": {
                "acquired_by.author": null,
                "acquired_by.comments": null,
                "id": "MT004",
                ...
                }
        }


    .. seealso:: `mth5.metadata` for details on how to add metadata from
                 various files and python objects.

    To remove a survey:

    >>> surveys.remove_survey('new_survey')
    >>> surveys
    /Survey/Stations:
    ====================

    .. note:: Deleting a survey is not as simple as del(survey).  In HDF5
              this does not free up memory, it simply removes the reference
              to that survey.  The common way to get around this is to
              copy what you want into a new file, or overwrite the survey.

    To get a survey:

    >>> existing_survey = surveys.get_survey('existing_survey_name')

    """

    def __init__(self, group, **kwargs):

        super().__init__(group, **kwargs)

    @property
    def channel_summary(self):
        """
        Summary of all channels in the file.
        """
        ch_list = []
        for survey in self.groups_list:
            survey_group = self.get_survey(survey)
            for station in survey_group.stations_group.groups_list:
                station_group = survey_group.stations_group.get_station(station)
                for run in station_group.groups_list:
                    run_group = station_group.get_run(run)
                    for ch in run_group.groups_list:
                        ch_dataset = run_group.get_channel(ch)
                        entry = np.array(
                            [
                                (
                                    survey_group.metadata.id,
                                    station_group.metadata.id,
                                    run_group.metadata.id,
                                    station_group.metadata.location.latitude,
                                    station_group.metadata.location.longitude,
                                    station_group.metadata.location.elevation,
                                    ch_dataset.metadata.component,
                                    ch_dataset.metadata.time_period.start,
                                    ch_dataset.metadata.time_period.end,
                                    ch_dataset.hdf5_dataset.size,
                                    ch_dataset.metadata.sample_rate,
                                    ch_dataset.metadata.type,
                                    ch_dataset.metadata.measurement_azimuth,
                                    ch_dataset.metadata.measurement_tilt,
                                    ch_dataset.metadata.units,
                                    ch_dataset.hdf5_dataset.ref,
                                )
                            ],
                            dtype=np.dtype(
                                [
                                    ("survey", "U10"),
                                    ("station", "U10"),
                                    ("run", "U11"),
                                    ("latitude", float),
                                    ("longitude", float),
                                    ("elevation", float),
                                    ("component", "U20"),
                                    ("start", "datetime64[ns]"),
                                    ("end", "datetime64[ns]"),
                                    ("n_samples", int),
                                    ("sample_rate", float),
                                    ("measurement_type", "U12"),
                                    ("azimuth", float),
                                    ("tilt", float),
                                    ("units", "U25"),
                                    ("hdf5_reference", h5py.ref_dtype),
                                ]
                            ),
                        )
                        ch_list.append(entry)

        ch_list = np.array(ch_list)
        return pd.DataFrame(ch_list.flatten())

    def add_survey(self, survey_name, survey_metadata=None):
        """
        Add a survey with metadata if given with the path:
            ``/Survey/surveys/survey_name``

        If the survey already exists, will return that survey and nothing
        is added.

        :param survey_name: Name of the survey, should be the same as
                             metadata.id
        :type survey_name: string
        :param survey_metadata: Station metadata container, defaults to None
        :type survey_metadata: :class:`mth5.metadata.Station`, optional
        :return: A convenience class for the added survey
        :rtype: :class:`mth5_groups.StationGroup`

        :To add a survey:

        >>> new_survey = surveys.add_survey('new_survey')
        >>> surveys
        Experiment/Surveys:
        ====================
            |- Group: new_survey
            ---------------------
                |- Group: Filters
                ------------------
                |- Group: Reports
                -----------------
                |- Group: Standards
                -------------------
                |- Group: Stations
                ------------------


        :Add a survey with metadata:

        >>> from mth5.metadata import Survey
        >>> survey_metadata = Survey()
        >>> survey_metadata.id = 'MT004'
        >>> survey_metadata.time_period.start = '2020-01-01T12:30:00'
        >>> new_survey = surveys.add_survey('Test_01', survey_metadata)
        >>> # to look at the metadata
        >>> new_survey.metadata
        {
            "survey": {
                "acquired_by.author": null,
                "acquired_by.comments": null,
                "id": "MT004",
                ...
                }
        }

        .. seealso:: `mth5.metadata` for details on how to add metadata from
                     various files and python objects.
        """
        if survey_name is None:
            raise Exception("survey name is None, do not know what to name it")
<<<<<<< HEAD
        
        survey_name = survey_name.replace(" ", "_")
=======

        survey_name = validate_name(survey_name)
>>>>>>> f4579d78
        try:
            survey_group = self.hdf5_group.create_group(survey_name)
            self.logger.debug("Created group %s", survey_group.name)

            if survey_metadata is None:
                survey_metadata = Survey(id=survey_name)

            else:
<<<<<<< HEAD
                if survey_metadata.id.replace(" ", "_") != survey_name:
=======
                if validate_name(survey_metadata.id) != survey_name:
>>>>>>> f4579d78
                    msg = (
                        f"survey group name {survey_name} must be same as "
                        + f"survey id {survey_metadata.id.replace(' ', '_')}"
                    )
                    self.logger.error(msg)
                    raise MTH5Error(msg)

            survey_obj = SurveyGroup(
                survey_group, survey_metadata=survey_metadata, **self.dataset_options,
            )
            survey_obj.initialize_group()

        except ValueError:
            msg = "survey %s already exists, returning existing group."
            self.logger.info(msg, survey_name)
            survey_obj = self.get_survey(survey_name)

        return survey_obj

    def get_survey(self, survey_name):
        """
        Get a survey with the same name as survey_name

        :param survey_name: existing survey name
        :type survey_name: string
        :return: convenience survey class
        :rtype: :class:`mth5.mth5_groups.surveyGroup`
        :raises MTH5Error:  if the survey name is not found.

        :Example:

        >>> from mth5 import mth5
        >>> mth5_obj = mth5.MTH5()
        >>> mth5_obj.open_mth5(r"/test.mth5", mode='a')
        >>> # one option
        >>> existing_survey = mth5_obj.get_survey('MT001')
        >>> # another option
        >>> existing_survey = mth5_obj.experiment_group.surveys_group.get_survey('MT001')
        MTH5Error: MT001 does not exist, check survey_list for existing names

        """
<<<<<<< HEAD
        survey_name = survey_name.replace(" ", "_")
=======
        survey_name = validate_name(survey_name)
>>>>>>> f4579d78
        try:
            return SurveyGroup(self.hdf5_group[survey_name], **self.dataset_options)
        except KeyError:
            msg = (
                f"{survey_name} does not exist, "
                + "check survey_list for existing names"
            )
            self.logger.exception(msg)
            raise MTH5Error(msg)

    def remove_survey(self, survey_name):
        """
        Remove a survey from the file.

        .. note:: Deleting a survey is not as simple as del(survey).  In HDF5
              this does not free up memory, it simply removes the reference
              to that survey.  The common way to get around this is to
              copy what you want into a new file, or overwrite the survey.

        :param survey_name: existing survey name
        :type survey_name: string

        :Example: ::

            >>> from mth5 import mth5
            >>> mth5_obj = mth5.MTH5()
            >>> mth5_obj.open_mth5(r"/test.mth5", mode='a')
            >>> # one option
            >>> mth5_obj.remove_survey('MT001')
            >>> # another option
            >>> mth5_obj.surveys_group.remove_survey('MT001')

        """
<<<<<<< HEAD
        survey_name = survey_name.replace(" ", "_")
=======
        survey_name = validate_name(survey_name)
>>>>>>> f4579d78
        try:
            del self.hdf5_group[survey_name]
            self.logger.info(
                "Deleting a survey does not reduce the HDF5"
                + "file size it simply remove the reference. If "
                + "file size reduction is your goal, simply copy"
                + " what you want into another file."
            )
        except KeyError:
            msg = (
                f"{survey_name} does not exist, "
                + "check survey_list for existing names"
            )
            self.logger.exception(msg)
            raise MTH5Error(msg)


class SurveyGroup(BaseGroup):
    """
    Utility class to holds general information about the survey and
    accompanying metadata for an MT survey.

    To access the hdf5 group directly use `SurveyGroup.hdf5_group`.

    >>> survey = SurveyGroup(hdf5_group)
    >>> survey.hdf5_group.ref
    <HDF5 Group Reference>

    .. note:: All attributes should be input into the metadata object, that
             way all input will be validated against the metadata standards.
             If you change attributes in metadata object, you should run the
             `SurveyGroup.write_metadata()` method.  This is a temporary
             solution, working on an automatic updater if metadata is changed.

    >>> survey.metadata.existing_attribute = 'update_existing_attribute'
    >>> survey.write_metadata()

    If you want to add a new attribute this should be done using the
    `metadata.add_base_attribute` method.

    >>> survey.metadata.add_base_attribute('new_attribute',
    >>> ...                                'new_attribute_value',
    >>> ...                                {'type':str,
    >>> ...                                 'required':True,
    >>> ...                                 'style':'free form',
    >>> ...                                 'description': 'new attribute desc.',
    >>> ...                                 'units':None,
    >>> ...                                 'options':[],
    >>> ...                                 'alias':[],
    >>> ...                                 'example':'new attribute

    .. tip:: If you want ot add surveys, reports, etc to the survey this
              should be done from the MTH5 object.  This is to avoid
              duplication, at least for now.

    To look at what the structure of ``/Survey`` looks like:

        >>> survey
        /Survey:
        ====================
            |- Group: Filters
            -----------------
                --> Dataset: summary
            -----------------
            |- Group: Reports
            -----------------
                --> Dataset: summary
                -----------------
            |- Group: Standards
            -------------------
                --> Dataset: summary
                -----------------
            |- Group: Stations
            ------------------
                --> Dataset: summary
                -----------------

    """

    def __init__(self, group, survey_metadata=None, **kwargs):

        super().__init__(group, group_metadata=survey_metadata, **kwargs)

        self._default_subgroup_names = [
            "Stations",
            "Reports",
            "Filters",
            "Standards",
        ]

    def initialize_group(self, **kwargs):
        """
        Initialize group by making a summary table and writing metadata

        """
        for key, value in kwargs.items():
            setattr(self, key, value)
        self.write_metadata()

        for group_name in self._default_subgroup_names:
            self.hdf5_group.create_group(f"{group_name}")
            m5_grp = getattr(self, f"{group_name.lower()}_group")
            m5_grp.initialize_group()

    @property
    def stations_group(self):
        return MasterStationGroup(self.hdf5_group["Stations"])

    @property
    def filters_group(self):
        """Convenience property for /Survey/Filters group"""
        return FiltersGroup(self.hdf5_group["Filters"], **self.dataset_options)

    @property
    def reports_group(self):
        """Convenience property for /Survey/Reports group"""
        return ReportsGroup(self.hdf5_group["Reports"], **self.dataset_options)

    @property
    def standards_group(self):
        """Convenience property for /Survey/Standards group"""
        return StandardsGroup(self.hdf5_group["Standards"], **self.dataset_options)

    def update_survey_metadata(self, survey_dict=None):
        """
        update start end dates and location corners from stations_group.summary_table

        """

        station_summary = self.stations_group.station_summary.copy()
        self.logger.debug("Updating survey metadata from stations summary table")

        if survey_dict:
            self.metadata.from_dict(survey_dict, skip_none=True)

        self.metadata.time_period.start_date = (
            station_summary.start.min().isoformat().split("T")[0]
        )
        self.metadata.time_period.end_date = (
            station_summary.end.max().isoformat().split("T")[0]
        )
        self.metadata.northwest_corner.latitude = station_summary.latitude.max()
        self.metadata.northwest_corner.longitude = station_summary.longitude.min()
        self.metadata.southeast_corner.latitude = station_summary.latitude.min()
        self.metadata.southeast_corner.longitude = station_summary.longitude.max()

        self.write_metadata()<|MERGE_RESOLUTION|>--- conflicted
+++ resolved
@@ -257,13 +257,8 @@
         """
         if survey_name is None:
             raise Exception("survey name is None, do not know what to name it")
-<<<<<<< HEAD
-        
-        survey_name = survey_name.replace(" ", "_")
-=======
 
         survey_name = validate_name(survey_name)
->>>>>>> f4579d78
         try:
             survey_group = self.hdf5_group.create_group(survey_name)
             self.logger.debug("Created group %s", survey_group.name)
@@ -272,11 +267,7 @@
                 survey_metadata = Survey(id=survey_name)
 
             else:
-<<<<<<< HEAD
-                if survey_metadata.id.replace(" ", "_") != survey_name:
-=======
                 if validate_name(survey_metadata.id) != survey_name:
->>>>>>> f4579d78
                     msg = (
                         f"survey group name {survey_name} must be same as "
                         + f"survey id {survey_metadata.id.replace(' ', '_')}"
@@ -318,11 +309,9 @@
         MTH5Error: MT001 does not exist, check survey_list for existing names
 
         """
-<<<<<<< HEAD
-        survey_name = survey_name.replace(" ", "_")
-=======
+
         survey_name = validate_name(survey_name)
->>>>>>> f4579d78
+
         try:
             return SurveyGroup(self.hdf5_group[survey_name], **self.dataset_options)
         except KeyError:
@@ -356,11 +345,9 @@
             >>> mth5_obj.surveys_group.remove_survey('MT001')
 
         """
-<<<<<<< HEAD
-        survey_name = survey_name.replace(" ", "_")
-=======
+
         survey_name = validate_name(survey_name)
->>>>>>> f4579d78
+
         try:
             del self.hdf5_group[survey_name]
             self.logger.info(
