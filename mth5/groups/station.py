# -*- coding: utf-8 -*-
"""
Created on Wed Dec 23 17:18:29 2020

.. note:: Need to keep these groups together, if you split them into files you
 get a circular import.

:copyright:
    Jared Peacock (jpeacock@usgs.gov)

:license: MIT

"""

# =============================================================================
# Imports
# =============================================================================
import inspect

import h5py
import numpy as np
import pandas as pd

from mt_metadata import timeseries as metadata
from mt_metadata.utils.mttime import MTime

from mth5.groups import (
    BaseGroup,
    RunGroup,
    TransferFunctionsGroup,
    MasterFCGroup,
    MasterFeaturesGroup,
)
from mth5.helpers import from_numpy_type
from mth5.utils.exceptions import MTH5Error

meta_classes = dict(inspect.getmembers(metadata, inspect.isclass))
# =============================================================================
# Standards Group
# =============================================================================


class MasterStationGroup(BaseGroup):
    """
    Utility class to holds information about the stations within a survey and
    accompanying metadata.  This class is next level down from Survey for
    stations ``/Survey/Stations``.  This class provides methods to add and
    get stations.  A summary table of all existing stations is also provided
    as a convenience look up table to make searching easier.

    To access MasterStationGroup from an open MTH5 file:

    >>> from mth5 import mth5
    >>> mth5_obj = mth5.MTH5()
    >>> mth5_obj.open_mth5(r"/test.mth5", mode='a')
    >>> stations = mth5_obj.stations_group

    To check what stations exist

    >>> stations.groups_list
    ['summary', 'MT001', 'MT002', 'MT003']

    To access the hdf5 group directly use `SurveyGroup.hdf5_group`.

    >>> stations.hdf5_group.ref
    <HDF5 Group Reference>

    .. note:: All attributes should be input into the metadata object, that
             way all input will be validated against the metadata standards.
             If you change attributes in metadata object, you should run the
             `SurveyGroup.write_metadata()` method.  This is a temporary
             solution, working on an automatic updater if metadata is changed.

    >>> stations.metadata.existing_attribute = 'update_existing_attribute'
    >>> stations.write_metadata()

    If you want to add a new attribute this should be done using the
    `metadata.add_base_attribute` method.

    >>> stations.metadata.add_base_attribute('new_attribute',
    >>> ...                                'new_attribute_value',
    >>> ...                                {'type':str,
    >>> ...                                 'required':True,
    >>> ...                                 'style':'free form',
    >>> ...                                 'description': 'new attribute desc.',
    >>> ...                                 'units':None,
    >>> ...                                 'options':[],
    >>> ...                                 'alias':[],
    >>> ...                                 'example':'new attribute

    To add a station:

        >>> new_station = stations.add_station('new_station')
        >>> stations
        /Survey/Stations:
        ====================
            --> Dataset: summary
            ......................
            |- Group: new_station
            ---------------------
                --> Dataset: summary
                ......................

    Add a station with metadata:

        >>> from mth5.metadata import Station
        >>> station_metadata = Station()
        >>> station_metadata.id = 'MT004'
        >>> station_metadata.time_period.start = '2020-01-01T12:30:00'
        >>> station_metadata.location.latitude = 40.000
        >>> station_metadata.location.longitude = -120.000
        >>> new_station = stations.add_station('Test_01', station_metadata)
        >>> # to look at the metadata
        >>> new_station.metadata
        {
            "station": {
                "acquired_by.author": null,
                "acquired_by.comments": null,
                "id": "MT004",
                ...
                }
        }


    .. seealso:: `mth5.metadata` for details on how to add metadata from
                 various files and python objects.

    To remove a station:

    >>> stations.remove_station('new_station')
    >>> stations
    /Survey/Stations:
    ====================
        --> Dataset: summary
        ......................

    .. note:: Deleting a station is not as simple as del(station).  In HDF5
              this does not free up memory, it simply removes the reference
              to that station.  The common way to get around this is to
              copy what you want into a new file, or overwrite the station.

    To get a station:

    >>> existing_station = stations.get_station('existing_station_name')
    >>> existing_station
    /Survey/Stations/existing_station_name:
    =======================================
        --> Dataset: summary
        ......................
        |- Group: run_01
        ----------------
            --> Dataset: summary
            ......................
            --> Dataset: Ex
            ......................
            --> Dataset: Ey
            ......................
            --> Dataset: Hx
            ......................
            --> Dataset: Hy
            ......................
            --> Dataset: Hz
            ......................

    A summary table is provided to make searching easier.  The table
    summarized all stations within a survey. To see what names are in the
    summary table:

    >>> stations.station_summary

    """

    def __init__(self, group, **kwargs):
        super().__init__(group, **kwargs)

    @property
    def station_summary(self):
        """
        Summary of stations in the file

        TODO: consider returning None instead of empty df

        :return: DESCRIPTION
        :rtype: TYPE

        """

        def _get_entry(group):
            return {
                "station": group.attrs["id"],
                "start": group.attrs["time_period.start"],
                "end": group.attrs["time_period.end"],
                "latitude": group.attrs["location.latitude"],
                "longitude": group.attrs["location.longitude"],
            }

        def _recursive_get_station_entry(group, entry_list=[]):
            """
            method to get station entry
            """

            if isinstance(group, h5py._hl.group.Group):
                try:
                    group_type = group.attrs["mth5_type"].lower()
                    if group_type in ["station"]:
                        entry_list.append(_get_entry(group))
                    elif group_type in ["masterstation"]:
                        for key, node in group.items():
                            entry_list = _recursive_get_station_entry(node, entry_list)

                except KeyError:
                    pass
            return entry_list

        st_list = []
        st_list = _recursive_get_station_entry(self.hdf5_group, st_list)
        df = pd.DataFrame(st_list)
        if len(df):
            try:
                df.start = pd.to_datetime(df.start, format="mixed")
                df.end = pd.to_datetime(df.end, format="mixed")
            except ValueError:
                df.start = pd.to_datetime(df.start)
                df.end = pd.to_datetime(df.end)

        return df

    def add_station(self, station_name, station_metadata=None):
        """
        Add a station with metadata if given with the path:
            ``/Survey/Stations/station_name``

        If the station already exists, will return that station and nothing
        is added.

        :param station_name: Name of the station, should be the same as
                             metadata.id
        :type station_name: string
        :param station_metadata: Station metadata container, defaults to None
        :type station_metadata: :class:`mth5.metadata.Station`, optional
        :return: A convenience class for the added station
        :rtype: :class:`mth5_groups.StationGroup`

        :Example: ::

            >>> from mth5 import mth5
            >>> mth5_obj = mth5.MTH5()
            >>> mth5_obj.open_mth5(r"/test.mth5", mode='a')
            >>> # one option
            >>> stations = mth5_obj.stations_group
            >>> new_station = stations.add_station('MT001')
            >>> # another option
            >>> new_staiton = mth5_obj.stations_group.add_station('MT001')

        .. todo:: allow dictionaries, json string, xml elements as metadata
                  input.

        """
        if station_name is None:
            raise Exception("station name is None, do not know what to name it")

        return self._add_group(station_name, StationGroup, station_metadata, match="id")

    def get_station(self, station_name):
        """
        Get a station with the same name as station_name

        :param station_name: existing station name
        :type station_name: string
        :return: convenience station class
        :rtype: :class:`mth5.mth5_groups.StationGroup`
        :raises MTH5Error:  if the station name is not found.

        :Example:

        >>> from mth5 import mth5
        >>> mth5_obj = mth5.MTH5()
        >>> mth5_obj.open_mth5(r"/test.mth5", mode='a')
        >>> # one option
        >>> stations = mth5_obj.stations_group
        >>> existing_station = stations.get_station('MT001')
        >>> # another option
        >>> existing_staiton = mth5_obj.stations_group.get_station('MT001')
        MTH5Error: MT001 does not exist, check station_list for existing names

        """
        return self._get_group(station_name, StationGroup)

    def remove_station(self, station_name):
        """
        Remove a station from the file.

        .. note:: Deleting a station is not as simple as del(station).  In HDF5
              this does not free up memory, it simply removes the reference
              to that station.  The common way to get around this is to
              copy what you want into a new file, or overwrite the station.

        :param station_name: existing station name
        :type station_name: string

        :Example: ::

            >>> from mth5 import mth5
            >>> mth5_obj = mth5.MTH5()
            >>> mth5_obj.open_mth5(r"/test.mth5", mode='a')
            >>> # one option
            >>> stations = mth5_obj.stations_group
            >>> stations.remove_station('MT001')
            >>> # another option
            >>> mth5_obj.stations_group.remove_station('MT001')

        """

        self._remove_group(station_name)


# =============================================================================
# Station Group
# =============================================================================
class StationGroup(BaseGroup):
    """
    StationGroup is a utility class to hold information about a single station
    and accompanying metadata.  This class is the next level down from
    Stations --> ``/Survey/Stations/station_name``.

    This class provides methods to add and get runs.  A summary table of all
    existing runs in the station is also provided as a convenience look up
    table to make searching easier.

    :param group: HDF5 group for a station, should have a path
                  ``/Survey/Stations/station_name``
    :type group: :class:`h5py.Group`
    :param station_metadata: metadata container, defaults to None
    :type station_metadata: :class:`mth5.metadata.Station`, optional

    :Usage:

    :Access StationGroup from an open MTH5 file:

    >>> from mth5 import mth5
    >>> mth5_obj = mth5.MTH5()
    >>> mth5_obj.open_mth5(r"/test.mth5", mode='a')
    >>> station = mth5_obj.stations_group.get_station('MT001')

    :Check what runs exist:

    >>> station.groups_list
    ['MT001a', 'MT001b', 'MT001c', 'MT001d']

    To access the hdf5 group directly use `StationGroup.hdf5_group`.

    >>> station.hdf5_group.ref
    <HDF5 Group Reference>

    .. note:: All attributes should be input into the metadata object, that
             way all input will be validated against the metadata standards.
             If you change attributes in metadata object, you should run the
             `SurveyGroup.write_metadata()` method.  This is a temporary
             solution, working on an automatic updater if metadata is changed.

    >>> station.metadata.existing_attribute = 'update_existing_attribute'
    >>> station.write_metadata()

    If you want to add a new attribute this should be done using the
    `metadata.add_base_attribute` method.

    >>> station.metadata.add_base_attribute('new_attribute',
    >>> ...                                 'new_attribute_value',
    >>> ...                                 {'type':str,
    >>> ...                                  'required':True,
    >>> ...                                  'style':'free form',
    >>> ...                                  'description': 'new attribute desc.',
    >>> ...                                  'units':None,
    >>> ...                                  'options':[],
    >>> ...                                  'alias':[],
    >>> ...                                  'example':'new attribute

    :To add a run:

    >>> new_run = stations.add_run('MT001e')
    >>> new_run
    /Survey/Stations/Test_01:
    =========================
        |- Group: MT001e
        -----------------
            --> Dataset: summary
            ......................
        --> Dataset: summary
        ......................

    :Add a run with metadata:

    >>> from mth5.metadata import Run
    >>> run_metadata = Run()
    >>> run_metadata.time_period.start = '2020-01-01T12:30:00'
    >>> run_metadata.time_period.end = '2020-01-03T16:30:00'
    >>> run_metadata.location.latitude = 40.000
    >>> run_metadata.location.longitude = -120.000
    >>> new_run = runs.add_run('Test_01', run_metadata)
    >>> # to look at the metadata
    >>> new_run.metadata
    {
        "run": {
            "acquired_by.author": "new_user",
            "acquired_by.comments": "First time",
            "channels_recorded_auxiliary": ['T'],
            ...
            }
    }


    .. seealso:: `mth5.metadata` for details on how to add metadata from
                 various files and python objects.

    :Remove a run:

    >>> station.remove_run('new_run')
    >>> station
    /Survey/Stations/Test_01:
    =========================
        --> Dataset: summary
        ......................

    .. note:: Deleting a station is not as simple as del(station).  In HDF5
              this does not free up memory, it simply removes the reference
              to that station.  The common way to get around this is to
              copy what you want into a new file, or overwrite the station.

    :Get a run:

    >>> existing_run = stations.get_station('existing_run')
    >>> existing_run
    /Survey/Stations/MT001/MT001a:
    =======================================
        --> Dataset: summary
        ......................
        --> Dataset: Ex
        ......................
        --> Dataset: Ey
        ......................
        --> Dataset: Hx
        ......................
        --> Dataset: Hy
        ......................
        --> Dataset: Hz
        ......................

    :summary Table:

    A summary table is provided to make searching easier.  The table
    summarized all stations within a survey. To see what names are in the
    summary table:

    >>> new_run.summary_table.dtype.descr
    [('id', ('|S20', {'h5py_encoding': 'ascii'})),
     ('start', ('|S32', {'h5py_encoding': 'ascii'})),
     ('end', ('|S32', {'h5py_encoding': 'ascii'})),
     ('components', ('|S100', {'h5py_encoding': 'ascii'})),
     ('measurement_type', ('|S12', {'h5py_encoding': 'ascii'})),
     ('sample_rate', '<f8'),
     ('hdf5_reference', ('|O', {'ref': h5py.h5r.Reference}))]

    .. note:: When a run is added an entry is added to the summary table,
              where the information is pulled from the metadata.

    >>> station.summary_table
    index | id | start | end | components | measurement_type | sample_rate |
    hdf5_reference
    --------------------------------------------------------------------------
    -------------
    """

    def __init__(self, group, station_metadata=None, **kwargs):
        self._default_subgroup_names = [
            "Transfer_Functions",
            "Fourier_Coefficients",
<<<<<<< HEAD
            "Features",
=======
            # "Features",
>>>>>>> 6f4c6c59
        ]
        super().__init__(group, group_metadata=station_metadata, **kwargs)

    def initialize_group(self, **kwargs):
        """
        Initialize group by making a summary table and writing metadata

        """
        for key, value in kwargs.items():
            setattr(self, key, value)
        self.write_metadata()

        for group_name in self._default_subgroup_names:
            try:
                self.hdf5_group.create_group(f"{group_name}")
                m5_grp = getattr(self, f"{group_name.lower()}_group")
                m5_grp.initialize_group()
            except ValueError as value_error:
                if "Unable to synchronously create group" in str(value_error):
                    self.logger.warning("File is in write mode, cannot create group.")
                else:
                    raise ValueError(value_error)

    @property
    def master_station_group(self):
        """shortcut to master station group"""
        return MasterStationGroup(self.hdf5_group.parent)

    @property
    def transfer_functions_group(self):
        """Convinience method for /Station/Transfer_Functions"""
        return TransferFunctionsGroup(
            self.hdf5_group["Transfer_Functions"], **self.dataset_options
        )

    @property
    def fourier_coefficients_group(self):
        """Convinience method for /Station/Fourier_Coefficients"""
        return MasterFCGroup(
            self.hdf5_group["Fourier_Coefficients"], **self.dataset_options
        )

    @property
    def features_group(self):
        """Convinience method for /Station/Features"""
        return MasterFeaturesGroup(
            self.hdf5_group["Features"], **self.dataset_options
        )

    @property
    def survey_metadata(self):
        """survey metadata"""

        meta_dict = dict(self.hdf5_group.parent.parent.attrs)
        for key, value in meta_dict.items():
            meta_dict[key] = from_numpy_type(value)
        survey_metadata = metadata.Survey()
        survey_metadata.from_dict({"survey": meta_dict})
        survey_metadata.add_station(self.metadata)
        return survey_metadata

    @BaseGroup.metadata.getter
    def metadata(self):
        """Overwrite get metadata to include run information in the station"""

        if not self._has_read_metadata:
            self.read_metadata()
            self._has_read_metadata = True

        for key in self.groups_list:
            if key.lower() in [name.lower() for name in self._default_subgroup_names]:
                continue
            try:
                key_group = self.get_run(key)
                if key_group.metadata.mth5_type in ["Run"]:
                    self._metadata.add_run(key_group.metadata)
            except MTH5Error:
                self.logger.warning(f"Could not find run {key}")
        return self._metadata

    @property
    def name(self):
        return self.metadata.id

    @name.setter
    def name(self, name):
        self.metadata.id = name

    @property
    def run_summary(self):
        """
        Summary of runs in the station

        :return: DESCRIPTION
        :rtype: TYPE

        """

        run_list = []
        for key, group in self.hdf5_group.items():
            if group.attrs["mth5_type"].lower() in ["run"]:
                comps = ",".join(
                    [
                        ii.decode()
                        for ii in group.attrs["channels_recorded_auxiliary"].tolist()
                        + group.attrs["channels_recorded_electric"].tolist()
                        + group.attrs["channels_recorded_magnetic"].tolist()
                    ]
                )
                run_list.append(
                    (
                        group.attrs["id"],
                        group.attrs["time_period.start"].split("+")[0],
                        group.attrs["time_period.end"].split("+")[0],
                        comps,
                        group.attrs["data_type"],
                        group.attrs["sample_rate"],
                        group.ref,
                    )
                )
        run_summary = np.array(
            run_list,
            dtype=np.dtype(
                [
                    ("id", "U20"),
                    ("start", "datetime64[ns]"),
                    ("end", "datetime64[ns]"),
                    ("components", "U100"),
                    ("measurement_type", "U12"),
                    ("sample_rate", float),
                    ("hdf5_reference", h5py.ref_dtype),
                ]
            ),
        )

        return pd.DataFrame(run_summary)

    def make_run_name(self, alphabet=False):
        """
        Make a run name that will be the next alphabet letter extracted from
        the run list.  Expects that all runs are labled as id{a-z}.

        :return: metadata.id + next letter
        :rtype: string

        >>> station.metadata.id = 'MT001'
        >>> station.make_run_name()
        'MT001a'

        """

        run_list = sorted(
            [group[-1:] for group in self.groups_list if self.name in group]
        )

        next_letter = None
        if len(run_list) == 0:
            if alphabet:
                next_letter = "a"
            else:
                next_letter = "001"
        else:
            try:
                next_letter = chr(ord(run_list[-1]) + 1)
            except TypeError:
                try:
                    next_letter = f"{int(run_list[-1]) + 1}"
                except ValueError:
                    self.logger.info("Could not create a new run name")
        return next_letter

    def locate_run(self, sample_rate, start):
        """
        Locate a run based on sample rate and start time from the summary table

        :param sample_rate: sample rate in samples/seconds
        :type sample_rate: float
        :param start: start time
        :type start: string or :class:`mth5.utils.mttime.MTime`
        :return: appropriate run name, None if not found
        :rtype: string or None

        """

        if not isinstance(start, MTime):
            start = MTime(start)

        run_summary = self.run_summary.copy()
        if run_summary.size < 1:
            return None
        sr_find = run_summary[
            (run_summary.sample_rate == sample_rate) & (run_summary.start == start)
        ]
        if sr_find.size < 1:
            return None
        return sr_find

    def add_run(self, run_name, run_metadata=None):
        """
        Add a run to a station.

        :param run_name: run name, should be id{a-z}
        :type run_name: string
        :param metadata: metadata container, defaults to None
        :type metadata: :class:`mth5.metadata.Station`, optional

        need to be able to fill an entry in the summary table.

        .. todo:: auto fill run name if none is given.

        .. todo:: add ability to add a run with data.

        """

        return self._add_group(
            run_name, RunGroup, group_metadata=run_metadata, match="id"
        )

    def get_run(self, run_name):
        """
        get a run from run name

        :param run_name: existing run name
        :type run_name: string
        :return: Run object
        :rtype: :class:`mth5.mth5_groups.RunGroup`

        >>> existing_run = station.get_run('MT001')

        """

        return self._get_group(run_name, RunGroup)

    def remove_run(self, run_name):
        """
        Remove a run from the station.

        .. note:: Deleting a station is not as simple as del(station).  In HDF5
              this does not free up memory, it simply removes the reference
              to that station.  The common way to get around this is to
              copy what you want into a new file, or overwrite the station.

        :param station_name: existing station name
        :type station_name: string

        :Example: ::

            >>> from mth5 import mth5
            >>> mth5_obj = mth5.MTH5()
            >>> mth5_obj.open_mth5(r"/test.mth5", mode='a')
            >>> # one option
            >>> stations = mth5_obj.stations_group
            >>> stations.remove_station('MT001')
            >>> # another option
            >>> mth5_obj.stations_group.remove_station('MT001')

        """

        self._remove_group(run_name)

    def update_station_metadata(self):
        """
        Check metadata from the runs and make sure it matches the station metadata

        :return: DESCRIPTION
        :rtype: TYPE

        """
        raise DeprecationWarning(
            "'update_station_metadata' has been deprecated use 'update_metadata()'"
        )

    def update_metadata(self):
        """
        Check metadata from the runs and make sure it matches the station metadata

        :return: DESCRIPTION
        :rtype: TYPE

        """

        run_summary = self.run_summary.copy()
        self._metadata.time_period.start = run_summary.start.min().isoformat()
        self._metadata.time_period.end = run_summary.end.max().isoformat()
        self._metadata.channels_recorded = list(
            set(",".join(run_summary.components.to_list()).split(","))
        )

        self.write_metadata()<|MERGE_RESOLUTION|>--- conflicted
+++ resolved
@@ -474,11 +474,7 @@
         self._default_subgroup_names = [
             "Transfer_Functions",
             "Fourier_Coefficients",
-<<<<<<< HEAD
             "Features",
-=======
-            # "Features",
->>>>>>> 6f4c6c59
         ]
         super().__init__(group, group_metadata=station_metadata, **kwargs)
 
@@ -524,9 +520,7 @@
     @property
     def features_group(self):
         """Convinience method for /Station/Features"""
-        return MasterFeaturesGroup(
-            self.hdf5_group["Features"], **self.dataset_options
-        )
+        return MasterFeaturesGroup(self.hdf5_group["Features"], **self.dataset_options)
 
     @property
     def survey_metadata(self):
