# -*- coding: utf-8 -*-
"""
Created on Fri Jun 25 16:03:21 2021

@author: jpeacock

This module is concerned with creating mth5 files from the synthetic test data
 that originally came from EMTF -- test1.asc and test2.asc.  Each ascii file
 represents five channels of data sampled at 1Hz at a synthetic station.

Mirroring the original ascii files are:
data/test1.h5
data/test2.h5
data/test12rr.h5

Also created are some files with the same data but other channel_nomenclature schemes:
data/test12rr_LEMI34.h5
data/test1_LEMI12.h5

- 20231103: Added an 8Hz up-sampled version of test1.  No spectral content was added
so the band between the old and new Nyquist frequencies is bogus.

"""
# =============================================================================
# Imports
# =============================================================================

import numpy as np
import pandas as pd
import pathlib
import scipy.signal as ssig

from loguru import logger
from mth5.data.paths import SyntheticTestPaths
from mth5.data.station_config import make_filters
from mth5.data.station_config import make_station_01
from mth5.data.station_config import make_station_02
from mth5.data.station_config import make_station_03
from mth5.data.station_config import make_station_04
from mth5.data.station_config import SyntheticRun
from mth5.mth5 import MTH5
from mth5.timeseries import ChannelTS, RunTS
from mth5.utils.helpers import add_filters
from mt_metadata.transfer_functions.processing.aurora import (
    ChannelNomenclature,
)
from mt_metadata.timeseries import Electric
from mt_metadata.timeseries import Magnetic
from mt_metadata.timeseries import Survey

from typing import Optional, Union


# =============================================================================
np.random.seed(0)

synthetic_test_paths = SyntheticTestPaths()
MTH5_PATH = synthetic_test_paths.mth5_path


def create_run_ts_from_synthetic_run(
    run: SyntheticRun, df: pd.DataFrame, channel_nomenclature: str = "default"
):
    """
    Loop over channels of synthetic data in df and make ChannelTS objects.

    :type run: mth5.data.station_config.SyntheticRun
    :param run: One-off data structure with information mth5 needs to initialize. Specifically sample_rate, filters.
    :type df: pandas.DataFrame
    :param df: time series data in columns labelled from ["ex", "ey", "hx", "hy", "hz"]
    :type channel_nomenclature : string
    :param channel_nomenclature : Keyword corresponding to channel nomenclature mapping
    in CHANNEL_MAPS variable from channel_nomenclature.py module in mt_metadata.
    Supported values include ['default', 'lemi12', 'lemi34', 'phoenix123']

    :rtype runts: RunTS
    :return runts: MTH5 run time series object, data and metadata bound into one.

    """

    channel_nomenclature_obj = ChannelNomenclature()
    channel_nomenclature_obj.keyword = channel_nomenclature
    ch_list = []
    for i_col, col in enumerate(df.columns):

        data = df[col].values
        if col in channel_nomenclature_obj.ex_ey:
            channel_metadata = Electric()
            channel_metadata.units = "millivolts per kilometer"
        elif col in channel_nomenclature_obj.hx_hy_hz:
            channel_metadata = Magnetic()
            channel_metadata.units = "nanotesla"
<<<<<<< HEAD
            channel_metadata.component = col
            channel_metadata.channel_number = i_col  # not required
            channel_metadata.sample_rate = run.run_metadata.sample_rate
            channel_metadata.time_period.start = run.start
            chts = ChannelTS(
                channel_type=channel_metadata.type,
                data=data,
                channel_metadata=channel_metadata.to_dict(),
            )
            chts.component = col
=======
>>>>>>> 60802631

        channel_metadata.component = col
        channel_metadata.channel_number = i_col  # not required
        channel_metadata.sample_rate = run.run_metadata.sample_rate
        channel_metadata.time_period.start = run.run_metadata.time_period.start
        chts = ChannelTS(
            channel_type=channel_metadata.type,  # "electric" or "magnetic"
            data=data,
            channel_metadata=channel_metadata.to_dict(),
        )

        # Set dipole properties
        # (Not sure how to pass this in channel_metadata when intializing)
        if col in channel_nomenclature_obj.ex_ey:
            chts.channel_metadata.dipole_length = 50
            if col == channel_nomenclature_obj.ey:
                chts.channel_metadata.measurement_azimuth = 90.0

        # Set filters
        chts.channel_metadata.filter.name = run.filters[col]
        chts.channel_metadata.filter.applied = len(run.filters[col]) * [
            True,
        ]

        ch_list.append(chts)

    # make a RunTS object
    runts = RunTS(array_list=ch_list, run_metadata=run.run_metadata)

    # add in metadata
    # runts.run_metadata.id = run.run_metadata.id
    return runts


def get_time_series_dataframe(
    run: SyntheticRun,
    source_folder: Optional[Union[pathlib.Path, str]],
    add_nan_values: Optional[bool] = False,
) -> pd.DataFrame:
    """
    Returns time series data in a dataframe with columns named for EM field component.

    Up-samples data to run.sample_rate, which is treated as in integer.
    Only tested for 8, to make 8Hz data for testing.  If run.sample_rate is default (1.0)
    then no up-sampling takes place.

    :type run: mth5.data.station_config.SyntheticRun
    :param run: Information needed to define/create the run
    :type source_folder: Optional[Union[pathlib.Path, str]]
    :param source_folder: Where to load the ascii time series from
    :type add_nan_values: bool
    :param add_nan_values: If True, add some NaN, if False, do not add Nan.
    :rtype df: pandas.DataFrame
    :return df: The time series data for the synthetic run

    """
    # point to the ascii time series
    if source_folder:
        run.raw_data_path = source_folder.joinpath(run.raw_data_path.name)

    # read in data
    df = pd.read_csv(run.raw_data_path, names=run.channels, sep="\s+")
    if len(df) == 0:
        raise ValueError(
            f"Synthetic dataframe is empty. Check path {run.raw_data_path}"
        )

    # Invert electric channels to fix phase swap due to modeling coordinates.
    df[df.columns[-2]] = -df[df.columns[-2]]  #  df["ex"] = -df["ex"]
    df[df.columns[-1]] = -df[df.columns[-1]]  #  df["ey"] = -df["ey"]
    #  Column indices are used to avoid handling channel nomenclature here.

    # upsample data if requested,
    if run.run_metadata.sample_rate != 1.0:
        df_orig = df.copy(deep=True)
        new_data_dict = {}
        for i_ch, ch in enumerate(run.channels):
            data = df_orig[ch].to_numpy()
            new_data_dict[ch] = ssig.resample(
                data, int(run.run_metadata.sample_rate) * len(df_orig)
            )
        df = pd.DataFrame(data=new_data_dict)

    # add noise
    for col in run.channels:
        if run.noise_scalars[col]:
            df[col] += run.noise_scalars[col] * np.random.randn(len(df))

    # add nan
    if add_nan_values:
        for col in run.channels:
            for [ndx, num_nan] in run.nan_indices[col]:
                df.loc[ndx: ndx + num_nan, col] = np.nan
    return df


def create_mth5_synthetic_file(
    station_cfgs: list,
    mth5_name: Union[pathlib.Path, str],
    target_folder: Optional[Union[pathlib.Path, str]] = "",
    source_folder: Optional[Union[pathlib.Path, str]] = "",
    plot: Optional[bool] = False,
    add_nan_values: Optional[bool] = False,
    file_version: Optional[str] = "0.1.0",
    channel_nomenclature: Optional[str] = "default",
    force_make_mth5: Optional[bool] = True,
    survey_metadata: Optional[Union[Survey, None]] = None,
):
    """
    Creates an MTH5 from synthetic data

    :type station_cfgs: list
    :param station_cfgs: Elements of the list are each dicts. The dicts are one-off
    data structure used to hold information mth5 needs to initialize, specifically
    sample_rate, filters, etc.
    :type mth5_name: Union[pathlib.Path, str]
    :param mth5_name: Where the mth5 will be stored.  This is generated by the station_config,
    but may change in this method based on add_nan_values or channel_nomenclature
    :type target_folder: Optional[Union[pathlib.Path, str]]
    :param target_folder: Where the mth5 file will be stored
    :type source_folder: Optional[Union[pathlib.Path, str]] = "",
    :param source_folder:  Where the ascii source data are stored
    :type plot: bool
    :param plot: Set to false unless you want to look at a plot of the time series
    :type add_nan_values: bool
    :param add_nan_values: If true, some np.nan are sprinkled into the time series.  Intended to be used for tests.
    :type file_version: str
    :param file_version: One of ["0.1.0", "0.2.0"], corresponding to the version of mth5 to create
    :type channel_nomenclature: str
    :param channel_nomenclature: Keyword corresponding to channel nomenclature mapping in CHANNEL_MAPS variable
    from channel_nomenclature.py module in mt_metadata. Supported values are ['default', 'lemi12', 'lemi34', 'phoenix123']
    A full list is in mt_metadata/transfer_functions/processing/aurora/standards/channel_nomenclatures.json
    :type force_make_mth5: bool
    :param force_make_mth5: str
    :param force_make_mth5: If set to true, the file will be made, even if it already exists.
    If false, and file already exists, skip the make job.
    :type survey_metadata: Survey
    :param survey_metadata: Option to provide survey metadata, otherwise it will be created.
    :rtype: mth5_path: pathlib.Path
    :return: The path to the stored h5 file.
    """

    if not target_folder:
        msg = f"No target folder provided for making {mth5_name}"
        logger.warning(msg)
        msg = f"Setting target folder to {MTH5_PATH}"
        logger.info(msg)
        target_folder = MTH5_PATH

    try:
        target_folder.mkdir(exist_ok=True, parents=True)
    except OSError:
        msg = "MTH5 maybe installed on a read-only file system"
        msg = f"{msg}: try setting target_path argument when calling create_mth5_synthetic_file"
        logger.error(msg)

    mth5_path = target_folder.joinpath(mth5_name)
    mth5_path = _update_mth5_path(
        mth5_path, add_nan_values, channel_nomenclature
    )

    if not force_make_mth5:
        if mth5_path.exists():
            return mth5_path

    # create survey metadata:
    if not survey_metadata:
        survey_id = "EMTF Synthetic"
        survey_metadata = Survey()
        survey_metadata.id = survey_id

    # open output h5
    with MTH5(file_version=file_version) as m:
        m.open_mth5(mth5_path, mode="w")
        _add_survey(m, survey_metadata)

        for station_cfg in station_cfgs:
            station_group = m.add_station(station_cfg.id, survey=survey_id)

            for run in station_cfg.runs:
                df = get_time_series_dataframe(
                    run=run,
                    source_folder=source_folder,
                    add_nan_values=add_nan_values,
                )

                # cast to run_ts
                runts = create_run_ts_from_synthetic_run(
                    run, df, channel_nomenclature=channel_nomenclature
                )
                runts.station_metadata.id = station_cfg.id

                # plot the data
                if plot:
                    runts.plot()

                run_group = station_group.add_run(run.run_metadata.id)
                run_group.from_runts(runts)

        # add filters
        active_filters = make_filters(as_list=True)
        add_filters(m, active_filters, survey_id)

    return mth5_path


def create_test1_h5(
    file_version: Optional[str] = "0.1.0",
    channel_nomenclature: Optional[str] = "default",
    target_folder: Optional[Union[str, pathlib.Path]] = MTH5_PATH,
    source_folder: Optional[Union[str, pathlib.Path]] = "",
    force_make_mth5: Optional[bool] = True,
) -> pathlib.Path:
    """
    Creates an MTH5 file for a single station named "test1".

    :type file_version: str
    :param file_version: One of ["0.1.0", "0.2.0"], corresponding to the version of mth5 to create
    :type channel_nomenclature: Optional[str]
    :param channel_nomenclature: Keyword corresponding to channel nomenclature mapping in CHANNEL_MAPS variable
    from channel_nomenclature.py module in mt_metadata. Supported values are ['default', 'lemi12', 'lemi34', 'phoenix123']
    A full list is in mt_metadata/transfer_functions/processing/aurora/standards/channel_nomenclatures.json
    :type target_folder: Optional[Union[str, pathlib.Path]]
    :param target_folder: Where the mth5 file will be stored
    :type source_folder: Optional[Union[str, pathlib.Path]]
    :param source_folder:  Where the ascii source data are stored
    :type force_make_mth5: bool
    :param force_make_mth5: If set to true, the file will be made, even if it already exists.
    If false, and file already exists, skip the make job.
    :rtype: pathlib.Path
    :return: the path to the mth5 file

    """
    station_01_params = make_station_01(
        channel_nomenclature=channel_nomenclature
    )
    mth5_name = station_01_params.mth5_name
    station_params = [
        station_01_params,
    ]
    mth5_path = create_mth5_synthetic_file(
        station_params,
        mth5_name,
        plot=False,
        file_version=file_version,
        channel_nomenclature=channel_nomenclature,
        target_folder=target_folder,
        source_folder=source_folder,
        force_make_mth5=force_make_mth5,
    )
    return mth5_path


def create_test2_h5(
    file_version: Optional[str] = "0.1.0",
    channel_nomenclature: Optional[str] = "default",
    target_folder: Optional[Union[str, pathlib.Path]] = MTH5_PATH,
    source_folder: Optional[Union[str, pathlib.Path]] = "",
    force_make_mth5: Optional[bool] = True,
) -> pathlib.Path:
    """
    Creates an MTH5 file for a single station named "test2".

    :type file_version: str
    :param file_version: One of ["0.1.0", "0.2.0"], corresponding to the version of mth5 to create
    :type channel_nomenclature: Optional[str]
    :param channel_nomenclature: Keyword corresponding to channel nomenclature mapping in CHANNEL_MAPS variable
    from channel_nomenclature.py module in mt_metadata. Supported values are ['default', 'lemi12', 'lemi34', 'phoenix123']
    A full list is in mt_metadata/transfer_functions/processing/aurora/standards/channel_nomenclatures.json
    :type target_folder: Optional[str, pathlib.Path]
    :param target_folder: Where the mth5 file will be stored
    :type source_folder: Optional[str, pathlib.Path]
    :param source_folder:  Where the ascii source data are stored
    :type force_make_mth5: bool
    :param force_make_mth5: If set to true, the file will be made, even if it already exists.
    If false, and file already exists, skip the make job.
    :rtype: pathlib.Path
    :return: the path to the mth5 file
    """
    station_02_params = make_station_02(
        channel_nomenclature=channel_nomenclature
    )
    mth5_name = station_02_params.mth5_name
    station_params = [
        station_02_params,
    ]
    mth5_path = create_mth5_synthetic_file(
        station_params,
        mth5_name,
        plot=False,
        file_version=file_version,
        force_make_mth5=force_make_mth5,
        target_folder=target_folder,
        source_folder=source_folder,
    )
    return mth5_path


def create_test1_h5_with_nan(
    file_version: Optional[str] = "0.1.0",
    channel_nomenclature: Optional[str] = "default",
    target_folder: Optional[Union[str, pathlib.Path]] = MTH5_PATH,
    source_folder: Optional[Union[str, pathlib.Path]] = "",
    force_make_mth5: Optional[bool] = True,
) -> pathlib.Path:
    """
    Creates an MTH5 file for a single station named "test1" with some nan values.

    :type file_version: str
    :param file_version: One of ["0.1.0", "0.2.0"], corresponding to the version of mth5 to create
    :type channel_nomenclature: Optional[str]
    :param channel_nomenclature: Keyword corresponding to channel nomenclature mapping in CHANNEL_MAPS variable
    from channel_nomenclature.py module in mt_metadata. Supported values are ['default', 'lemi12', 'lemi34', 'phoenix123']
    A full list is in mt_metadata/transfer_functions/processing/aurora/standards/channel_nomenclatures.json
    :type target_folder: Optional[str, pathlib.Path]
    :param target_folder: Where the mth5 file will be stored
    :type source_folder: Optional[str, pathlib.Path]
    :param source_folder:  Where the ascii source data are stored
    :rtype: pathlib.Path
    :return: the path to the mth5 file
    """
    station_01_params = make_station_01(
        channel_nomenclature=channel_nomenclature
    )
    mth5_name = station_01_params.mth5_name
    station_params = [
        station_01_params,
    ]
    mth5_path = create_mth5_synthetic_file(
        station_params,
        mth5_name,
        plot=False,
        add_nan_values=True,
        file_version=file_version,
        force_make_mth5=force_make_mth5,
        target_folder=target_folder,
        source_folder=source_folder,
    )
    return mth5_path


def create_test12rr_h5(
    file_version: Optional[str] = "0.1.0",
    channel_nomenclature: Optional[str] = "default",
    target_folder: Optional[Union[str, pathlib.Path]] = MTH5_PATH,
    source_folder: Optional[Union[str, pathlib.Path]] = "",
    force_make_mth5: Optional[bool] = True,
) -> pathlib.Path:
    """
    Creates an MTH5 file with data from two stations station named "test1" and "test2".

    :type file_version: str
    :param file_version: One of ["0.1.0", "0.2.0"], corresponding to the version of mth5 to create
    :type channel_nomenclature: Optional[str]
    :param channel_nomenclature: Keyword corresponding to channel nomenclature mapping in CHANNEL_MAPS variable
    from channel_nomenclature.py module in mt_metadata. Supported values are ['default', 'lemi12', 'lemi34', 'phoenix123']
    A full list is in mt_metadata/transfer_functions/processing/aurora/standards/channel_nomenclatures.json
    :type target_folder: Optional[str, pathlib.Path]
    :param target_folder: Where the mth5 file will be stored
    :type source_folder: Optional[str, pathlib.Path]
    :param source_folder:  Where the ascii source data are stored
    :rtype: pathlib.Path
    :return: the path to the mth5 file
    """
    station_01_params = make_station_01(
        channel_nomenclature=channel_nomenclature
    )
    station_02_params = make_station_02(
        channel_nomenclature=channel_nomenclature
    )
    station_params = [station_01_params, station_02_params]
    mth5_name = "test12rr.h5"
    mth5_path = create_mth5_synthetic_file(
        station_params,
        mth5_name,
        file_version=file_version,
        channel_nomenclature=channel_nomenclature,
        target_folder=target_folder,
        source_folder=source_folder,
        force_make_mth5=force_make_mth5,
    )
    mth5_path = pathlib.Path(mth5_path)
    return mth5_path


def create_test3_h5(
    file_version: Optional[str] = "0.1.0",
    channel_nomenclature: Optional[str] = "default",
    target_folder: Optional[Union[str, pathlib.Path]] = MTH5_PATH,
    source_folder: Optional[Union[str, pathlib.Path]] = "",
    force_make_mth5: Optional[bool] = True,
) -> pathlib.Path:
    """
    Creates an MTH5 file for a single station named "test3".
    This example has several runs and can be used to test looping over runs.

    :type file_version: str
    :param file_version: One of ["0.1.0", "0.2.0"], corresponding to the version of mth5 to create
    :type channel_nomenclature: Optional[str]
    :param channel_nomenclature: Keyword corresponding to channel nomenclature mapping in CHANNEL_MAPS variable
    from channel_nomenclature.py module in mt_metadata. Supported values are ['default', 'lemi12', 'lemi34', 'phoenix123']
    A full list is in mt_metadata/transfer_functions/processing/aurora/standards/channel_nomenclatures.json
    :type target_folder: Optional[str, pathlib.Path]
    :param target_folder: Where the mth5 file will be stored
    :type source_folder: Optional[str, pathlib.Path]
    :param source_folder:  Where the ascii source data are stored
    :type force_make_mth5: bool
    :param force_make_mth5: If set to true, the file will be made, even if it already exists.
    If false, and file already exists, skip the make job.
    :rtype: pathlib.Path
    :return: the path to the mth5 file
    """
    station_03_params = make_station_03(
        channel_nomenclature=channel_nomenclature
    )
    station_params = [
        station_03_params,
    ]
    mth5_path = create_mth5_synthetic_file(
        station_params,
        station_params[0].mth5_name,
        file_version=file_version,
        force_make_mth5=force_make_mth5,
        target_folder=target_folder,
        source_folder=source_folder,
    )
    return mth5_path


def create_test4_h5(
    file_version: Optional[str] = "0.1.0",
    channel_nomenclature: Optional[str] = "default",
    target_folder: Optional[Union[str, pathlib.Path]] = MTH5_PATH,
    source_folder: Optional[Union[str, pathlib.Path]] = "",
    force_make_mth5: Optional[bool] = True,
) -> pathlib.Path:
    """
    Creates an MTH5 file for a single station named "test1", data are up-sampled to 8Hz from
    original 1 Hz.

    Note: Because the 8Hz data are derived from the 1Hz, only frequencies below 0.5Hz
    will have valid TFs that yield the apparent resistivity of the synthetic data (100 Ohm-m).

    :type file_version: str
    :param file_version: One of ["0.1.0", "0.2.0"], corresponding to the version of mth5 to create
    :type channel_nomenclature: Optional[str]
    :param channel_nomenclature: Keyword corresponding to channel nomenclature mapping in CHANNEL_MAPS variable
    from channel_nomenclature.py module in mt_metadata. Supported values are ['default', 'lemi12', 'lemi34', 'phoenix123']
    A full list is in mt_metadata/transfer_functions/processing/aurora/standards/channel_nomenclatures.json
    :type target_folder: Optional[str, pathlib.Path]
    :param target_folder: Where the mth5 file will be stored
    :type source_folder: Optional[str, pathlib.Path]
    :param source_folder:  Where the ascii source data are stored
    :rtype: pathlib.Path
    :return: the path to the mth5 file
    """
    station_04_params = make_station_04(
        channel_nomenclature=channel_nomenclature
    )
    mth5_path = create_mth5_synthetic_file(
        [
            station_04_params,
        ],
        station_04_params.mth5_name,
        plot=False,
        file_version=file_version,
        channel_nomenclature=channel_nomenclature,
        target_folder=target_folder,
        source_folder=source_folder,
        force_make_mth5=force_make_mth5,
    )
    return mth5_path


def _add_survey(m: MTH5, survey_metadata: Survey) -> None:
    """
    :type m: mth5.mth5.MTH5
    :param m: The mth5 object to get/set survey_id with
    :type survey_metadata: mt_metadata.timeseries.Survey
    :param survey_metadata: The survey metadata in mt_metadata container

    """
    if m.file_version == "0.1.0":
        # "no need to pass survey id in v 0.1.0 -- just the metadata"
        m.survey_group.update_metadata(survey_metadata.to_dict())
    elif m.file_version == "0.2.0":
        m.add_survey(survey_metadata.id, survey_metadata)
    else:
        msg = f"unexpected MTH5 file_version = {m.file_version}"
        raise NotImplementedError(msg)
    return


def _update_mth5_path(
    mth5_path: pathlib.Path, add_nan_values: bool, channel_nomenclature: str
) -> pathlib.Path:
    """set name for output h5 file"""
    path_str = mth5_path.__str__()
    if add_nan_values:
        path_str = path_str.replace(".h5", "_nan.h5")
    if channel_nomenclature != "default":
        path_str = path_str.replace(".h5", f"_{channel_nomenclature}.h5")
    return pathlib.Path(path_str)


def main(file_version="0.1.0"):
    """Allow the module to be called from the command line"""
    create_test1_h5(file_version=file_version)
    create_test1_h5_with_nan(file_version=file_version)
    create_test2_h5(file_version=file_version)
    create_test12rr_h5(file_version=file_version, channel_nomenclature="lemi12")
    create_test3_h5(file_version=file_version)
    create_test4_h5(file_version=file_version)


if __name__ == "__main__":
    main(file_version="0.2.0")
    main(file_version="0.1.0")<|MERGE_RESOLUTION|>--- conflicted
+++ resolved
@@ -90,19 +90,6 @@
         elif col in channel_nomenclature_obj.hx_hy_hz:
             channel_metadata = Magnetic()
             channel_metadata.units = "nanotesla"
-<<<<<<< HEAD
-            channel_metadata.component = col
-            channel_metadata.channel_number = i_col  # not required
-            channel_metadata.sample_rate = run.run_metadata.sample_rate
-            channel_metadata.time_period.start = run.start
-            chts = ChannelTS(
-                channel_type=channel_metadata.type,
-                data=data,
-                channel_metadata=channel_metadata.to_dict(),
-            )
-            chts.component = col
-=======
->>>>>>> 60802631
 
         channel_metadata.component = col
         channel_metadata.channel_number = i_col  # not required
@@ -140,7 +127,7 @@
 def get_time_series_dataframe(
     run: SyntheticRun,
     source_folder: Optional[Union[pathlib.Path, str]],
-    add_nan_values: Optional[bool] = False,
+    add_nan_values: Optional[bool] = False
 ) -> pd.DataFrame:
     """
     Returns time series data in a dataframe with columns named for EM field component.
@@ -165,10 +152,6 @@
 
     # read in data
     df = pd.read_csv(run.raw_data_path, names=run.channels, sep="\s+")
-    if len(df) == 0:
-        raise ValueError(
-            f"Synthetic dataframe is empty. Check path {run.raw_data_path}"
-        )
 
     # Invert electric channels to fix phase swap due to modeling coordinates.
     df[df.columns[-2]] = -df[df.columns[-2]]  #  df["ex"] = -df["ex"]
@@ -255,7 +238,7 @@
     try:
         target_folder.mkdir(exist_ok=True, parents=True)
     except OSError:
-        msg = "MTH5 maybe installed on a read-only file system"
+        msg = "Aurora maybe installed on a read-only file system"
         msg = f"{msg}: try setting target_path argument when calling create_mth5_synthetic_file"
         logger.error(msg)
 
@@ -286,7 +269,7 @@
                 df = get_time_series_dataframe(
                     run=run,
                     source_folder=source_folder,
-                    add_nan_values=add_nan_values,
+                    add_nan_values=add_nan_values
                 )
 
                 # cast to run_ts
@@ -597,7 +580,9 @@
 
 
 def _update_mth5_path(
-    mth5_path: pathlib.Path, add_nan_values: bool, channel_nomenclature: str
+    mth5_path: pathlib.Path,
+    add_nan_values: bool,
+    channel_nomenclature: str
 ) -> pathlib.Path:
     """set name for output h5 file"""
     path_str = mth5_path.__str__()
@@ -613,7 +598,9 @@
     create_test1_h5(file_version=file_version)
     create_test1_h5_with_nan(file_version=file_version)
     create_test2_h5(file_version=file_version)
-    create_test12rr_h5(file_version=file_version, channel_nomenclature="lemi12")
+    create_test12rr_h5(
+        file_version=file_version, channel_nomenclature="lemi12"
+    )
     create_test3_h5(file_version=file_version)
     create_test4_h5(file_version=file_version)
 
