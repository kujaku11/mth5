--- conflicted
+++ resolved
@@ -21,12 +21,10 @@
 so the band between the old and new Nyquist frequencies is bogus.
 
 """
-<<<<<<< HEAD
 # =============================================================================
 # Imports
 # =============================================================================
-=======
->>>>>>> e9150568
+
 import numpy as np
 import pandas as pd
 import pathlib
@@ -47,10 +45,9 @@
 from mt_metadata.timeseries import Electric
 from mt_metadata.timeseries import Magnetic
 from mt_metadata.timeseries import Survey
-<<<<<<< HEAD
-=======
+
 from typing import Optional, Union
->>>>>>> e9150568
+
 
 # =============================================================================
 np.random.seed(0)
@@ -188,18 +185,6 @@
 
 
 def create_mth5_synthetic_file(
-<<<<<<< HEAD
-    station_cfgs,
-    mth5_name,
-    target_folder="",
-    source_folder="",
-    plot=False,
-    add_nan_values=False,
-    file_version="0.1.0",
-    channel_nomenclature="default",
-    force_make_mth5=True,
-    survey_metadata=None,
-=======
     station_cfgs: list,
     mth5_name: Union[pathlib.Path, str],
     target_folder: Optional[Union[pathlib.Path, str]] = "",
@@ -210,7 +195,6 @@
     channel_nomenclature: Optional[str] = "default",
     force_make_mth5: Optional[bool] = True,
     survey_metadata: Optional[Union[Survey, None]] = None
->>>>>>> e9150568
 ):
     """
     Creates an MTH5 from synthetic data
@@ -261,13 +245,10 @@
         logger.error(msg)
 
     mth5_path = target_folder.joinpath(mth5_name)
-<<<<<<< HEAD
     mth5_path = update_mth5_path(
         mth5_path, add_nan_values, channel_nomenclature
     )
-=======
-    mth5_path = _update_mth5_path(mth5_path, add_nan_values, channel_nomenclature)
->>>>>>> e9150568
+
 
     if not force_make_mth5:
         if mth5_path.exists():
@@ -311,17 +292,6 @@
 
 
 def create_test1_h5(
-<<<<<<< HEAD
-    file_version="0.1.0",
-    channel_nomenclature="default",
-    target_folder=MTH5_PATH,
-    source_folder="",
-    force_make_mth5=True,
-):
-    station_01_params = make_station_01(
-        channel_nomenclature=channel_nomenclature
-    )
-=======
     file_version: Optional[str] = "0.1.0",
     channel_nomenclature: Optional[str] = "default",
     target_folder: Optional[Union[str, pathlib.Path]] = MTH5_PATH,
@@ -349,7 +319,6 @@
 
     """
     station_01_params = make_station_01(channel_nomenclature=channel_nomenclature)
->>>>>>> e9150568
     mth5_name = station_01_params.mth5_name
     station_params = [
         station_01_params,
@@ -368,17 +337,6 @@
 
 
 def create_test2_h5(
-<<<<<<< HEAD
-    file_version="0.1.0",
-    channel_nomenclature="default",
-    force_make_mth5=True,
-    target_folder=MTH5_PATH,
-    source_folder="",
-):
-    station_02_params = make_station_02(
-        channel_nomenclature=channel_nomenclature
-    )
-=======
     file_version: Optional[str] = "0.1.0",
     channel_nomenclature: Optional[str] = "default",
     target_folder: Optional[Union[str, pathlib.Path]] = MTH5_PATH,
@@ -405,7 +363,6 @@
     :return: the path to the mth5 file
     """
     station_02_params = make_station_02(channel_nomenclature=channel_nomenclature)
->>>>>>> e9150568
     mth5_name = station_02_params.mth5_name
     station_params = [
         station_02_params,
@@ -423,16 +380,6 @@
 
 
 def create_test1_h5_with_nan(
-<<<<<<< HEAD
-    file_version="0.1.0",
-    channel_nomenclature="default",
-    target_folder=MTH5_PATH,
-    source_folder="",
-):
-    station_01_params = make_station_01(
-        channel_nomenclature=channel_nomenclature
-    )
-=======
     file_version: Optional[str] = "0.1.0",
     channel_nomenclature: Optional[str] = "default",
     target_folder: Optional[Union[str, pathlib.Path]] = MTH5_PATH,
@@ -455,7 +402,6 @@
     :return: the path to the mth5 file
     """
     station_01_params = make_station_01(channel_nomenclature=channel_nomenclature)
->>>>>>> e9150568
     mth5_name = station_01_params.mth5_name
     station_params = [
         station_01_params,
@@ -473,19 +419,6 @@
 
 
 def create_test12rr_h5(
-<<<<<<< HEAD
-    file_version="0.1.0",
-    channel_nomenclature="default",
-    target_folder=MTH5_PATH,
-    source_folder=None,
-):
-    station_01_params = make_station_01(
-        channel_nomenclature=channel_nomenclature
-    )
-    station_02_params = make_station_02(
-        channel_nomenclature=channel_nomenclature
-    )
-=======
     file_version: Optional[str] = "0.1.0",
     channel_nomenclature: Optional[str] = "default",
     target_folder: Optional[Union[str, pathlib.Path]] = MTH5_PATH,
@@ -509,7 +442,6 @@
     """
     station_01_params = make_station_01(channel_nomenclature=channel_nomenclature)
     station_02_params = make_station_02(channel_nomenclature=channel_nomenclature)
->>>>>>> e9150568
     station_params = [station_01_params, station_02_params]
     mth5_name = "test12rr.h5"
     mth5_path = create_mth5_synthetic_file(
@@ -525,17 +457,6 @@
 
 
 def create_test3_h5(
-<<<<<<< HEAD
-    file_version="0.1.0",
-    channel_nomenclature="default",
-    force_make_mth5=True,
-    target_folder=MTH5_PATH,
-    source_folder="",
-):
-    station_03_params = make_station_03(
-        channel_nomenclature=channel_nomenclature
-    )
-=======
     file_version: Optional[str] = "0.1.0",
     channel_nomenclature: Optional[str] = "default",
     target_folder: Optional[Union[str, pathlib.Path]] = MTH5_PATH,
@@ -563,7 +484,6 @@
     :return: the path to the mth5 file
     """
     station_03_params = make_station_03(channel_nomenclature=channel_nomenclature)
->>>>>>> e9150568
     station_params = [
         station_03_params,
     ]
@@ -579,17 +499,6 @@
 
 
 def create_test4_h5(
-<<<<<<< HEAD
-    file_version="0.1.0",
-    channel_nomenclature="default",
-    target_folder=MTH5_PATH,
-    source_folder="",
-):
-    """8Hz data kluged from the 1Hz ... only freqs below 0.5Hz will make sense (100 Ohmm and 45deg)"""
-    station_04_params = make_station_04(
-        channel_nomenclature=channel_nomenclature
-    )
-=======
     file_version: Optional[str] = "0.1.0",
     channel_nomenclature: Optional[str] = "default",
     target_folder: Optional[Union[str, pathlib.Path]] = MTH5_PATH,
@@ -616,7 +525,6 @@
     :return: the path to the mth5 file
     """
     station_04_params = make_station_04(channel_nomenclature=channel_nomenclature)
->>>>>>> e9150568
     mth5_path = create_mth5_synthetic_file(
         [
             station_04_params,
