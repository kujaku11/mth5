"""
Module to read and parse native Phoenix Geophysics data formats of the 
MTU-5C Family.

This module implements Streamed readers for segmented-decimated continuus-decimated
and native sampling rate time series formats of the MTU-5C family.

:author: Jorge Torres-Solis

Revised 2022 by J. Peacock 
"""

# =============================================================================
# Imports
# =============================================================================
from pathlib import Path
from .header import Header
from .calibrations import PhoenixCalibration
from .config import PhoenixConfig
from .receiver_metadata import PhoenixReceiverMetadata

from mt_metadata.timeseries.filters import (
    CoefficientFilter,
    ChannelResponseFilter,
)

<<<<<<< HEAD
from loguru import logger
=======
>>>>>>> ad0e1dd9

# =============================================================================


class TSReaderBase(Header):
    """

    Generic reader that all other readers will inherit

    """

    def __init__(
        self,
        path,
        num_files=1,
        header_length=128,
        report_hw_sat=False,
        **kwargs,
    ):
        self._seq = None
        super().__init__(
            header_length=header_length, report_hw_sat=report_hw_sat, **kwargs
        )

<<<<<<< HEAD
        self.logger = logger
=======
>>>>>>> ad0e1dd9
        self.base_path = path
        self.last_seq = self.seq + num_files
        self.stream = None
        # Open the file passed as the first file in the sequence to stream
        self._open_file(self.base_path)
        if self._recording_id is None:
            self.recording_id = self.base_path.stem.split("_")[1]
        if self._channel_id is None:
            self.channel_id = self.base_path.stem.split("_")[2]

        self.rx_metadata = None
        self.get_receiver_metadata_object()

        if self.recmeta_file_path is not None:
            self.update_channel_map_from_recmeta()

        self._channel_metadata = None

    @property
    def base_path(self):
        """

        :return: full path of file
        :rtype: :class:`pathlib.Path`

        """
        return self._base_path

    @base_path.setter
    def base_path(self, value):
        """

        :param value: full path to file
        :type value: string or :class:`pathlib.Path`

        """

        self._base_path = Path(value)

    @property
    def base_dir(self):
        """

        :return: parent directory of file
        :rtype: :class:`pathlib.Path`

        """
        return self.base_path.parent

    @property
    def file_name(self):
        """

        :return: name of the file
        :rtype: string

        """
        return self.base_path.name

    @property
    def file_extension(self):
        """

        :return: file extension
        :rtype: string

        """
        return self.base_path.suffix

    @property
    def instrument_id(self):
        """

        :return: instrument ID
        :rtype: string

        """
        return self.base_path.stem.split("_")[0]

    @property
    def seq(self):
        """

        :return: sequence number of the file
        :rtype: int

        """
        if self._seq is None:
            return int(self.base_path.stem.split("_")[3], 16)
        return self._seq

    @seq.setter
    def seq(self, value):
        """

        :param value: sequence number
        :type value: integer


        """
        self._seq = int(value)

    @property
    def file_size(self):
        """

        :return: file size in bytes
        :rtype: integer

        """
        return self.base_path.stat().st_size

    @property
    def max_samples(self):
        """
        Max number of samples in a file which is:

        (total number of bytes - header length) / frame size * n samples per frame

        :return: max number of samples in a file
        :rtype: int

        """
        return int((self.file_size - self.header_length) / 4)

    @property
    def sequence_list(self):
        """
        get all the files in the sequence sorted by sequence number
        """
        return sorted(list(self.base_dir.glob(f"*{self.file_extension}")))

    @property
    def config_file_path(self):
        if self.base_path is not None:
            config_fn = self.base_path.parent.parent.joinpath("config.json")
            if config_fn.exists():
                return config_fn
            else:
                self.logger.warning("Could not find config file")

    @property
    def recmeta_file_path(self):
        if self.base_path is not None:
            recmeta_fn = self.base_path.parent.parent.joinpath("recmeta.json")
            if recmeta_fn.exists():
                return recmeta_fn
            else:
                self.logger.warning("Could not find recmeta file")

    def _open_file(self, filename):
        """
        open a given file in 'rb' mode

        :param filename: full path to file
        :type filename: :class:`pathlib.Path`
        :return: boolean if the file is now open [True] or not [False]
        :rtype: boolean

        """
        filename = Path(filename)

        if filename.exists():
            self.logger.debug(f"Opening {filename}")
            self.stream = open(filename, "rb")
            return True
        return False

    def open_next(self):
        """
        Open the next file in the sequence
        :return: [True] if next file is now open, [False] if it is not
        :rtype: boolean

        """
        if self.stream is not None:
            self.stream.close()
        self.seq += 1
        self.open_file_seq(self.seq)
        if self.seq < self.last_seq:
            new_path = self.sequence_list[self.seq - 1]
            return self._open_file(new_path)
        return False

    def open_file_seq(self, file_seq_num=None):
        """
        Open a file in the sequence given the sequence number
        :param file_seq_num: sequence number to open, defaults to None
        :type file_seq_num: integer, optional
        :return: [True] if next file is now open, [False] if it is not
        :rtype: boolean

        """
        if self.stream is not None:
            self.stream.close()
        if file_seq_num is not None:
            self.seq = file_seq_num
        new_path = self.sequence_list[self.seq - 1]
        return self._open_file(new_path)

    def close(self):
        """
        Close the file

        """
        if self.stream is not None:
            self.stream.close()

    def get_config_object(self):
        """
        Read a config file into an object.

        :return: DESCRIPTION
        :rtype: TYPE

        """

        if self.config_file_path is not None:
            return PhoenixConfig(self.config_file_path)

    def get_receiver_metadata_object(self):
        """
        Read recmeta.json into an object

        :return: DESCRIPTION
        :rtype: TYPE

        """

        if self.recmeta_file_path is not None and self.rx_metadata is None:
            self.rx_metadata = PhoenixReceiverMetadata(self.recmeta_file_path)

    def get_lowpass_filter_name(self):
        """
        Get the lowpass filter used by the receiver pre-decimation.

        :return: DESCRIPTION
        :rtype: TYPE

        """

        if self.recmeta_file_path is not None:
            return self.rx_metadata.obj.chconfig.chans[0].lp

    def update_channel_map_from_recmeta(self):
        if self.recmeta_file_path is not None:
            self.channel_map = self.rx_metadata.channel_map

    def _update_channel_metadata_from_recmeta(self):
        """
        Get channel metadata from recmeta.json

        :return: DESCRIPTION
        :rtype: TYPE

        """

        ch_metadata = self.get_channel_metadata()
        if self.recmeta_file_path is not None:
            rx_ch_metadata = self.rx_metadata.get_ch_metadata(self._channel_id)

            ch_metadata.update(rx_ch_metadata)
        ch_metadata.sample_rate = self.sample_rate
        ch_metadata.time_period.start = self.recording_start_time
        return ch_metadata

    def _update_run_metadata_from_recmeta(self):
        """
        Updata run metadata from recmeta.json

        :return: DESCRIPTION
        :rtype: TYPE

        """
        run_metadata = self.get_run_metadata()
        if self.recmeta_file_path is not None:
            rx_run_metadata = self.rx_metadata.run_metadata
            run_metadata.update(rx_run_metadata)
            run_metadata.add_channel(self.channel_metadata)
        run_metadata.update_time_period()
        return run_metadata

    def _update_station_metadata_from_recmeta(self):
        """
        Updata station metadata from recmeta.json

        :return: DESCRIPTION
        :rtype: TYPE

        """
        station_metadata = self.get_station_metadata()
        if self.recmeta_file_path is not None:
            rx_station_metadata = self.rx_metadata.station_metadata
            station_metadata.update(rx_station_metadata)
            station_metadata.add_run(self.run_metadata)
        station_metadata.update_time_period()
        return station_metadata

    @property
    def channel_metadata(self):
        """
        Channel metadata updated from recmeta

        :return: DESCRIPTION
        :rtype: TYPE

        """

        return self._channel_metadata

    @property
    def run_metadata(self):
        """
        Run metadata updated from recmeta

        :return: DESCRIPTION
        :rtype: TYPE

        """

        return self._update_run_metadata_from_recmeta()

    @property
    def station_metadata(self):
        """
        station metadata updated from recmeta

        :return: DESCRIPTION
        :rtype: TYPE

        """

        return self._update_station_metadata_from_recmeta()

    def get_receiver_lowpass_filter(self, rxcal_fn):
        """
        get reciever lowpass filter from the rxcal.json file

        :param lp_name: DESCRIPTION
        :type lp_name: TYPE
        :param rxcal_fn: DESCRIPTION
        :type rxcal_fn: TYPE
        :return: DESCRIPTION
        :rtype: TYPE

        """

        rx_cal_obj = PhoenixCalibration(rxcal_fn)
        if rx_cal_obj._has_read():
            lp_name = self.get_lowpass_filter_name()
            return rx_cal_obj.get_filter(
                self.channel_metadata.component, lp_name
            )
        else:
            self.logger.error(
                f"Could not find {lp_name} for channel "
                f"{self.channel_metadata().comp}"
            )

    def get_dipole_filter(self):
        """

        :return: DESCRIPTION
        :rtype: TYPE

        """
        ch_metadata = self.channel_metadata.copy()

        if hasattr(ch_metadata, "dipole_length"):
            dp_filter = CoefficientFilter()
            dp_filter.gain = ch_metadata.dipole_length / 1000
            dp_filter.units_in = "millivolts"
            dp_filter.units_out = "millivolts per kilometer"

            for f_name in ch_metadata.filter.name:
                if "dipole" in f_name:
                    dp_filter.name = f_name

            return dp_filter

    def get_sensor_filter(self, scal_fn):
        """

        :param scal_fn: DESCRIPTION
        :type scal_fn: TYPE
        :return: DESCRIPTION
        :rtype: TYPE

        """

        return

    def get_v_to_mv_filter(self):
        """
        the units are in volts, convert to millivolts

        """

        conversion = CoefficientFilter()
        conversion.units_out = "millivolts"
        conversion.units_in = "volts"
        conversion.name = "v_to_mv"
        conversion.gain = 1e3

        return conversion

    def get_channel_response_filter(self, rxcal_fn=None, scal_fn=None):
        """
        Get the channel response filter

        :param rxcal_fn: DESCRIPTION, defaults to None
        :type rxcal_fn: TYPE, optional
        :param scal_fn: DESCRIPTION, defaults to None
        :type scal_fn: TYPE, optional
        :return: DESCRIPTION
        :rtype: TYPE

        """
        ch_metadata = self.channel_metadata.copy()

        filter_list = []
        if rxcal_fn is not None:
            filter_list.append(self.get_receiver_lowpass_filter(rxcal_fn))

        filter_list.append(self.get_v_to_mv_filter())

        if ch_metadata.type in ["magnetic"] and scal_fn is not None:
            filter_list.append(self.get_sensor_filter(scal_fn))

        if ch_metadata.type in ["electric"]:
            filter_list.append(self.get_dipole_filter())

        return ChannelResponseFilter(filters_list=filter_list)<|MERGE_RESOLUTION|>--- conflicted
+++ resolved
@@ -24,10 +24,7 @@
     ChannelResponseFilter,
 )
 
-<<<<<<< HEAD
 from loguru import logger
-=======
->>>>>>> ad0e1dd9
 
 # =============================================================================
 
@@ -52,10 +49,7 @@
             header_length=header_length, report_hw_sat=report_hw_sat, **kwargs
         )
 
-<<<<<<< HEAD
         self.logger = logger
-=======
->>>>>>> ad0e1dd9
         self.base_path = path
         self.last_seq = self.seq + num_files
         self.stream = None
