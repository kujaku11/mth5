--- conflicted
+++ resolved
@@ -17,10 +17,7 @@
 
 from mt_metadata.timeseries.filters import FrequencyResponseTableFilter
 from mt_metadata.utils.mttime import MTime
-<<<<<<< HEAD
-=======
-from loguru import logger
->>>>>>> 149e45e5
+
 
 # =============================================================================
 # Variables
@@ -160,18 +157,6 @@
     def extrapolate(self, fap):
         """
         Extrapolate assuming log-linear relationship
-<<<<<<< HEAD
-
-=======
->>>>>>> 149e45e5
-        :param fap: DESCRIPTION
-        :type fap: TYPE
-        :return: DESCRIPTION
-        :rtype: TYPE
-<<<<<<< HEAD
-
-=======
->>>>>>> 149e45e5
         """
 
         if self._low_frequency_cutoff is not None:
