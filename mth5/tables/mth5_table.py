--- conflicted
+++ resolved
@@ -19,10 +19,6 @@
 from loguru import logger
 
 from mth5.utils.exceptions import MTH5TableError
-<<<<<<< HEAD
-=======
-from loguru import logger
->>>>>>> 149e45e5
 
 # =============================================================================
 # MTH5 Table Class
@@ -40,10 +36,7 @@
 
     def __init__(self, hdf5_dataset):
         self.logger = logger
-<<<<<<< HEAD
-=======
-
->>>>>>> 149e45e5
+
         self.hdf5_reference = None
         if isinstance(hdf5_dataset, h5py.Dataset):
             self.array = weakref.ref(hdf5_dataset)()
