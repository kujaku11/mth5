# -*- coding: utf-8 -*-
"""
Updated on Wed Aug  25 19:57:00 2021

@author: jpeacock + tronan
"""
# =============================================================================
# Imports
# =============================================================================
from pathlib import Path

import pandas as pd

from obspy.clients import fdsn
from obspy import UTCDateTime
from obspy import read as obsread
from obspy.core.inventory import Inventory

from mt_metadata.timeseries.stationxml import XMLInventoryMTExperiment

from mth5.mth5 import MTH5
from mth5.timeseries import RunTS
from mth5.helpers import validate_name

# =============================================================================


class MakeMTH5:
    def __init__(self, client="IRIS", mth5_version="0.2.0"):
        self.column_names = [
            "network",
            "station",
            "location",
            "channel",
            "start",
            "end",
        ]
        self.client = client
        self.mth5_version = mth5_version

    def _validate_dataframe(self, df):
        if not isinstance(df, pd.DataFrame):
            if isinstance(df, (str, Path)):
                fn = Path(df)
                if not fn.exists():
                    raise IOError(f"File {fn} does not exist. Check path")
                df = pd.read_csv(fn)
                df = df.fillna("")
            else:
                raise ValueError(f"Input must be a pandas.Dataframe not {type(df)}")

        if df.columns.to_list() != self.column_names:
            raise ValueError(
                f"column names in file {df.columns} are not the expected {self.column_names}"
            )

        return df

    def make_mth5_from_fdsnclient(self, df, path=None, client=None, interact=False):
        """
        Make an MTH5 file from an FDSN data center

        :param df: DataFrame with columns

            - 'network'   --> FDSN Network code
            - 'station'   --> FDSN Station code
            - 'location'  --> FDSN Location code
            - 'channel'   --> FDSN Channel code
            - 'start'     --> Start time YYYY-MM-DDThh:mm:ss
            - 'end'       --> End time YYYY-MM-DDThh:mm:ss

        :type df: :class:`pandas.DataFrame`
        :param path: Path to save MTH5 file to, defaults to None
        :type path: string or :class:`pathlib.Path`, optional
        :param client: FDSN client name, defaults to "IRIS"
        :type client: string, optional
        :raises AttributeError: If the input DataFrame is not properly
        formatted an Attribute Error will be raised.
        :raises ValueError: If the values of the DataFrame are not correct a
        ValueError will be raised.
        :return: MTH5 file name
        :rtype: :class:`pathlib.Path`


        .. seealso:: https://docs.obspy.org/packages/obspy.clients.fdsn.html#id1

        .. note:: If any of the column values are blank, then any value will
        searched for.  For example if you leave 'station' blank, any station
        within the given start and end time will be returned.



        """
        if path is None:
            path = Path().cwd()
        else:
            path = Path(path)

        if client is not None:
            self.client = client

        df = self._validate_dataframe(df)

        unique_list = self.get_unique_networks_and_stations(df)
        if self.mth5_version in ["0.1.0"]:
            if len(unique_list) != 1:
                raise AttributeError("MTH5 supports one survey/network per container.")

        file_name = path.joinpath(self.make_filename(df))

        # initiate MTH5 file
        m = MTH5(file_version=self.mth5_version)
        m.open_mth5(file_name, "w")

        # read in inventory and streams
        inv, streams = self.get_inventory_from_df(df, self.client)
        # translate obspy.core.Inventory to an mt_metadata.timeseries.Experiment
        translator = XMLInventoryMTExperiment()
        experiment = translator.xml_to_mt(inv)

        # Updates expriment information based on time extent of streams
        # rather than time extent of inventory
        # experiment = translator.drop_runs(m, streams)

        m.from_experiment(experiment)
        if self.mth5_version in ["0.1.0"]:
            for station_id in unique_list[0]["stations"]:
                # get the streams for the given station
                msstreams = streams.select(station=station_id)
                trace_start_times = sorted(
                    list(set([tr.stats.starttime.isoformat() for tr in msstreams]))
                )
                trace_end_times = sorted(
                    list(set([tr.stats.endtime.isoformat() for tr in msstreams]))
                )
                if len(trace_start_times) != len(trace_end_times):
                    raise ValueError(
                        f"Do not have the same number of start {len(trace_start_times)}"
                        f" and end times {len(trace_end_times)} from streams"
                    )
                run_list = m.get_station(station_id).groups_list

                n_times = len(trace_start_times)

                # adding logic if there are already runs filled in
                if len(run_list) == n_times:
                    for run_id, start, end in zip(
                        run_list, trace_start_times, trace_end_times
                    ):
                        # add the group first this will get the already filled in
                        # metadata to update the run_ts_obj.
                        run_group = m.stations_group.get_station(station_id).add_run(
                            run_id
                        )
                        # then get the streams an add existing metadata
                        run_stream = msstreams.slice(
                            UTCDateTime(start), UTCDateTime(end)
                        )
                        run_ts_obj = RunTS()
                        run_ts_obj.from_obspy_stream(run_stream, run_group.metadata)
                        run_group.from_runts(run_ts_obj)

                # if there is just one run
                elif len(run_list) == 1:
                    if n_times > 1:
                        for run_id, times in enumerate(
                            zip(trace_start_times, trace_end_times), 1
                        ):
                            run_group = m.stations_group.get_station(
                                station_id
                            ).add_run(f"{run_id:03}")
                            run_stream = msstreams.slice(
                                UTCDateTime(times[0]), UTCDateTime(times[1])
                            )
                            run_ts_obj = RunTS()
                            run_ts_obj.from_obspy_stream(run_stream, run_group.metadata)
                            run_group.from_runts(run_ts_obj)

                    elif n_times == 1:
                        run_group = m.stations_group.get_station(station_id).add_run(
                            run_list[0]
                        )
                        run_stream = msstreams.slice(
                            UTCDateTime(times[0]), UTCDateTime(times[1])
                        )
                        run_ts_obj = RunTS()
                        run_ts_obj.from_obspy_stream(run_stream, run_group.metadata)
                        run_group.from_runts(run_ts_obj)
                elif len(run_list) != n_times:
                    print(
                        "More or less runs have been requested by the user "
                        + "than are defined in the metadata. Runs will be "
                        + "defined but only the requested run extents contain "
                        + "time series data "
                        + "based on the users request."
                    )
                    for run_id, start, end in zip(
                        run_list, trace_start_times, trace_end_times
                    ):

                        # add the group first this will get the already filled in
                        # metadata
                        for run in run_list:
                            run_group = m.stations_group.get_station(
                                station_id
                            ).get_run(run)
                            # Chekcs for start and end times of runs
                            run_start = run_group.metadata.time_period.start
                            run_end = run_group.metadata.time_period.end
                            # Create if statment that checks for start and end
                            # times in the run.
                            # Compares start and end times of runs
                            # to start and end times of traces. Packs runs based on
                            # time spans
                            if UTCDateTime(start) >= UTCDateTime(
                                run_start
                            ) and UTCDateTime(end) <= UTCDateTime(run_end):
                                run_stream = msstreams.slice(
                                    UTCDateTime(start), UTCDateTime(end)
                                )
                                run_ts_obj = RunTS()
                                run_ts_obj.from_obspy_stream(
                                    run_stream, run_group.metadata
                                )
                                run_group.from_runts(run_ts_obj)
                            else:
                                continue
                else:
                    raise ValueError("Cannot add Run for some reason.")

        # Version 0.2.0 has the ability to store multiple surveys
        elif self.mth5_version in ["0.2.0"]:
<<<<<<< HEAD
            mt_survey_names = dict([(s.fdsn.network, s.id) for s in experiment.surveys])
            for survey_dict in unique_list:
                survey_id = mt_survey_names[survey_dict["network"]]
=======
            # mt_metadata translates the mt survey id into the survey id
            # if it is provided which will be different from the fdsn network
            # id, so we need to map the fdsn networks onto the survey id.
            survey_map = dict([(s.fdsn.network, s.id) for s in experiment.surveys])

            for survey_dict in unique_list:
                # get the mt survey id that maps to the fdsn network
                fdsn_network = survey_dict["network"]
                survey_id = survey_map[fdsn_network]

>>>>>>> f4579d78
                survey_group = m.get_survey(survey_id)
                for station_id in survey_dict["stations"]:
                    # get the streams for the given station
                    msstreams = streams.select(station=station_id)
                    trace_start_times = sorted(
                        list(set([tr.stats.starttime.isoformat() for tr in msstreams]))
                    )
                    trace_end_times = sorted(
                        list(set([tr.stats.endtime.isoformat() for tr in msstreams]))
                    )
                    if len(trace_start_times) != len(trace_end_times):
                        raise ValueError(
                            f"Do not have the same number of start {len(trace_start_times)}"
                            f" and end times {len(trace_end_times)} from streams"
                        )
                    run_list = m.get_station(station_id, survey_id).groups_list
                    run_list.remove("Transfer_Functions")

                    n_times = len(trace_start_times)

                    # adding logic if there are already runs filled in
                    if len(run_list) == n_times:
                        for run_id, start, end in zip(
                            run_list, trace_start_times, trace_end_times
                        ):
                            # add the group first this will get the already filled in
                            # metadata to update the run_ts_obj.
                            run_group = survey_group.stations_group.get_station(
                                station_id
                            ).add_run(run_id)

                            # then get the streams an add existing metadata
                            run_stream = msstreams.slice(
                                UTCDateTime(start), UTCDateTime(end)
                            )
                            run_ts_obj = RunTS()
                            run_ts_obj.from_obspy_stream(run_stream, run_group.metadata)
                            run_group.from_runts(run_ts_obj)

                    # if there is just one run
                    elif len(run_list) == 1:
                        if n_times > 1:
                            for run_id, times in enumerate(
                                zip(trace_start_times, trace_end_times), 1
                            ):
                                run_group = survey_group.stations_group.get_station(
                                    station_id
                                ).add_run(f"{run_id:03}")
                                run_stream = msstreams.slice(
                                    UTCDateTime(times[0]), UTCDateTime(times[1])
                                )
                                run_ts_obj = RunTS()
                                run_ts_obj.from_obspy_stream(
                                    run_stream, run_group.metadata
                                )
                                run_group.from_runts(run_ts_obj)

                        elif n_times == 1:
                            run_group = survey_group.stations_group.get_station(
                                station_id
                            ).add_run(run_list[0])
                            run_stream = msstreams.slice(
                                UTCDateTime(times[0]), UTCDateTime(times[1])
                            )
                            run_ts_obj = RunTS()
                            run_ts_obj.from_obspy_stream(run_stream, run_group.metadata)
                            run_group.from_runts(run_ts_obj)
                    else:
                        raise ValueError("Cannot add Run for some reason.")

        if not interact:
            m.close_mth5()

            return file_name
        if interact:
            return m

    def get_inventory_from_df(self, df, client=None, data=True):
        """
        Get an :class:`obspy.Inventory` object from a
        :class:`pandas.DataFrame`

        :param df: DataFrame with columns

            - 'network'   --> FDSN Network code
            - 'station'   --> FDSN Station code
            - 'location'  --> FDSN Location code
            - 'channel'   --> FDSN Channel code
            - 'start'     --> Start time YYYY-MM-DDThh:mm:ss
            - 'end'       --> End time YYYY-MM-DDThh:mm:ss

        :type df: :class:`pandas.DataFrame`
        :param client: FDSN client
        :type client: string
        :param data: True if you want data False if you want just metadata,
        defaults to True
        :type data: boolean, optional
        :return: An inventory of metadata requested and data
        :rtype: :class:`obspy.Inventory` and :class:`obspy.Stream`

        .. seealso:: https://docs.obspy.org/packages/obspy.clients.fdsn.html#id1

        .. note:: If any of the column values are blank, then any value will
        searched for.  For example if you leave 'station' blank, any station
        within the given start and end time will be returned.

        """
        if client is not None:
            self.client = client

        df = self._validate_dataframe(df)

        # get the metadata from an obspy client
        client = fdsn.Client(self.client)

        # creat an empty stream to add to
        streams = obsread()
        streams.clear()

        inv = Inventory(networks=[], source="MTH5")

        # sort the values to be logically ordered
        df.sort_values(self.column_names[:-1])

        used_network = dict()
        used_station = dict()
        for row in df.itertuples():
            # First for loop builds out networks and stations
            if row.network not in used_network:
                net_inv = client.get_stations(
                    row.start, row.end, network=row.network, level="network"
                )
                returned_network = net_inv.networks[0]
                used_network[row.network] = [row.start]
            elif used_network.get(
                row.network
            ) is not None and row.start not in used_network.get(row.network):
                net_inv = client.get_stations(
                    row.start, row.end, network=row.network, level="network"
                )
                returned_network = net_inv.networks[0]
                used_network[row.network].append(row.start)
            else:
                continue
            for st_row in df.itertuples():
                if row.network != st_row.network:
                    continue
                else:
                    if st_row.station not in used_station:
                        sta_inv = client.get_stations(
                            st_row.start,
                            st_row.end,
                            network=row.network,
                            station=st_row.station,
                            level="station",
                        )
                        returned_sta = sta_inv.networks[0].stations[0]
                        used_station[st_row.station] = [st_row.start]
                    elif used_station.get(
                        st_row.station
                    ) is not None and st_row.start not in used_station.get(
                        st_row.station
                    ):
                        # Checks for epoch
                        sta_inv = client.get_stations(
                            st_row.start,
                            st_row.end,
                            network=st_row.network,
                            station=st_row.station,
                            level="station",
                        )
                        returned_sta = sta_inv.networks[0].stations[0]
                        used_station[st_row.station].append(st_row.start)
                    else:
                        continue
                for ch_row in df.itertuples():
                    if (
                        ch_row.network == row.network
                        and st_row.station == ch_row.station
                        and ch_row.start == st_row.start
                    ):
                        cha_inv = client.get_stations(
                            ch_row.start,
                            ch_row.end,
                            network=ch_row.network,
                            station=ch_row.station,
                            loc=ch_row.location,
                            channel=ch_row.channel,
                            level="response",
                        )
                        returned_chan = cha_inv.networks[0].stations[0].channels[0]
                        returned_sta.channels.append(returned_chan)

                        # -----------------------------
                        # get data if desired
                        if data:
                            streams = (
                                client.get_waveforms(
                                    ch_row.network,
                                    ch_row.station,
                                    ch_row.location,
                                    ch_row.channel,
                                    UTCDateTime(ch_row.start),
                                    UTCDateTime(ch_row.end),
                                )
                                + streams
                            )
                    else:
                        continue

                returned_network.stations.append(returned_sta)
            inv.networks.append(returned_network)

        return inv, streams

    def get_df_from_inventory(self, inventory):
        """
        Create an data frame from an inventory object

        :param inventory: inventory object
        :type inventory: :class:`obspy.Inventory`
        :return: dataframe in proper format
        :rtype: :class:`pandas.DataFrame`

        """

        rows = []
        for network in inventory.networks:
            for station in network.stations:
                for channel in station.channels:
                    entry = (
                        network.code,
                        station.code,
                        channel.location_code,
                        channel.code,
                        channel.start_date,
                        channel.end_date,
                    )
                    rows.append(entry)

        return pd.DataFrame(rows, columns=self.column_names)

    def get_unique_networks_and_stations(self, df):
        """
        Get unique lists of networks, stations, locations, and channels from
        a given data frame.

        [{'network': FDSN code, "stations": [list of stations for network]}]

        :param df: request data frame
        :type df: :class:`pandas.DataFrame`
        :return: list of network dictionaries with
        [{'network': FDSN code, "stations": [list of stations for network]}]
        :rtype: list

        """
        unique_list = []
        net_list = df["network"].unique()
        for network in net_list:
            network_dict = {
                "network": network,
                "stations": df[df.network == network].station.unique().tolist(),
            }
            unique_list.append(network_dict)

        return unique_list

    def make_filename(self, df):
        """
        Make a filename from a data frame that is networks and stations

        :param df: request data frame
        :type df: :class:`pandas.DataFrame`
        :return: file name as network_01+stations_network_02+stations.h5
        :rtype: string

        """

        unique_list = self.get_unique_networks_and_stations(df)

        return (
            "_".join([f"{d['network']}_{'_'.join(d['stations'])}" for d in unique_list])
            + ".h5"
        )

    def get_fdsn_channel_map(self):
        FDSN_CHANNEL_MAP = {}

        FDSN_CHANNEL_MAP["BQ2"] = "BQ1"
        FDSN_CHANNEL_MAP["BQ3"] = "BQ2"
        FDSN_CHANNEL_MAP["BQN"] = "BQ1"
        FDSN_CHANNEL_MAP["BQE"] = "BQ2"
        FDSN_CHANNEL_MAP["BQZ"] = "BQ3"
        FDSN_CHANNEL_MAP["BT1"] = "BF1"
        FDSN_CHANNEL_MAP["BT2"] = "BF2"
        FDSN_CHANNEL_MAP["BT3"] = "BF3"
        FDSN_CHANNEL_MAP["LQ2"] = "LQ1"
        FDSN_CHANNEL_MAP["LQ3"] = "LQ2"
        FDSN_CHANNEL_MAP["LT1"] = "LF1"
        FDSN_CHANNEL_MAP["LT2"] = "LF2"
        FDSN_CHANNEL_MAP["LT3"] = "LF3"
        FDSN_CHANNEL_MAP["LFE"] = "LF1"
        FDSN_CHANNEL_MAP["LFN"] = "LF2"
        FDSN_CHANNEL_MAP["LFZ"] = "LF3"
        FDSN_CHANNEL_MAP["LQE"] = "LQ1"
        FDSN_CHANNEL_MAP["LQN"] = "LQ2"
        return FDSN_CHANNEL_MAP<|MERGE_RESOLUTION|>--- conflicted
+++ resolved
@@ -230,11 +230,6 @@
 
         # Version 0.2.0 has the ability to store multiple surveys
         elif self.mth5_version in ["0.2.0"]:
-<<<<<<< HEAD
-            mt_survey_names = dict([(s.fdsn.network, s.id) for s in experiment.surveys])
-            for survey_dict in unique_list:
-                survey_id = mt_survey_names[survey_dict["network"]]
-=======
             # mt_metadata translates the mt survey id into the survey id
             # if it is provided which will be different from the fdsn network
             # id, so we need to map the fdsn networks onto the survey id.
@@ -245,7 +240,6 @@
                 fdsn_network = survey_dict["network"]
                 survey_id = survey_map[fdsn_network]
 
->>>>>>> f4579d78
                 survey_group = m.get_survey(survey_id)
                 for station_id in survey_dict["stations"]:
                     # get the streams for the given station
