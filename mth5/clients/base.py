--- conflicted
+++ resolved
@@ -149,19 +149,6 @@
 
         if value is not None:
             value = Path(value)
-<<<<<<< HEAD
-            if value.is_dir():
-                self._save_path = value
-            elif value.suffix in [".h5", ".mth5"]:
-                self._save_path = value.parent
-                self.mth5_filename = value.name
-            else:
-                raise ValueError(
-                    "save_path can be a directory or a file with extension '.h5' or 'mth5'. "
-                    f"{value} not understood."
-                )
-
-=======
             if value.exists():
                 if value.is_dir():
                     self._save_path = value
@@ -175,7 +162,6 @@
                 else:
                     self._save_path = value
                 self._save_path.mkdir(exist_ok=True)
->>>>>>> 6f4c6c59
         else:
             self._save_path = self.data_path
 
