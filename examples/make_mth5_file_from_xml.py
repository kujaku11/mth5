# -*- coding: utf-8 -*-
"""
Example script to make an MTH5 file from real data

Created on Mon Jun 22 12:20:59 2020

@author: jpeacock

This script interrogates a directory containing a collection of XML files and
reads them into an MTH5 object.
"""
# =============================================================================
# imports
# =============================================================================
import numpy as np
from pathlib import Path
from xml.etree import cElementTree as et

from mth5 import mth5
from mth5.utils.pathing import DATA_DIR

# =============================================================================
# functions
# =============================================================================


def read_xml(xml_fn):
    """
    :param xml_fn: DESCRIPTION
    :type xml_fn: TYPE
    :return: DESCRIPTION
    :rtype: TYPE

    """

    return et.parse(xml_fn).getroot()


def collect_xml_fn(station, directory):
    """
    Get all the files associated with a station

    :param station: DESCRIPTION
    :type station: TYPE
    :return: DESCRIPTION
    :rtype: TYPE

    fn_list: the list of xml files

    """
    if not isinstance(directory, Path):
        directory = Path(directory)
    # replace above with common one-liner ensure_is_path(directory)
    fn_list = [fn.name for fn in directory.glob("*.xml") if station in fn.name]
    # what is fn? filename?
    station_dict = {"station": None, "runs": {}}
    for fn in fn_list:
        if fn.count(".") == 1:
            # is_a_station_xml(fn): return fn.count(".") == 1
            station_dict["station"] = fn
        elif fn.count(".") == 2:
            # is_a_run_xml(fn): return fn.count(".") == 2
            run_letter = fn.split(".")[1]
            try:
                station_dict["runs"][f"{station}{run_letter}"]["fn"] = fn
            except KeyError:
                station_dict["runs"][f"{station}{run_letter}"] = {
                    "fn": fn,
                    "channels": {},
                }
        elif fn.count(".") > 2:
            name_list = fn.split(".")
            run_letter = name_list[1]
            comp = name_list[-2]
            try:
                station_dict["runs"][f"{station}{run_letter}"]["channels"][
                    comp
                ] = fn
            except KeyError:
                station_dict["runs"][f"{station}{run_letter}"] = {
                    "fn": None,
                    "channels": {comp: fn},
                }
        else:
            continue

    return station_dict


def add_station(station, directory, h5_obj):
    """

    :param station: DESCRIPTION
    :type station: TYPE
    :return: DESCRIPTION
    :rtype: TYPE

    """

    station_dict = collect_xml_fn(station, directory)

    # add station
    new_station = h5_obj.stations_group.add_station(station)
    new_station.metadata.from_xml(
        read_xml(directory.joinpath(station_dict["station"]))
    )
    new_station.write_metadata()

    # loop over runs
    for run_key, run_dict in station_dict["runs"].items():
        run = new_station.add_run(f"{run_key}")
        run.metadata.from_xml(read_xml(directory.joinpath(run_dict["fn"])))
        run.write_metadata()

        # update table entry
        table_index = new_station.summary_table.locate("id", run_key)
        new_station.summary_table.add_row(run.table_entry, table_index)

        # loop over channels
        for channel, channel_fn in run_dict["channels"].items():
            _, _, channel_type, component, _ = channel_fn.split(".")
            channel = run.add_channel(
                component, channel_type, np.random.rand(4096)
            )
            channel.metadata.from_xml(read_xml(directory.joinpath(channel_fn)))
            channel.metadata.time_period.start = run.metadata.time_period.start
            channel.metadata.time_period.end = run.metadata.time_period.end
            channel.write_metadata()

            # update table entry
            table_index = run.summary_table.locate("component", component)
            run.summary_table.add_row(channel.table_entry, table_index)
            h5_obj.stations_group.summary_table.locate

    return new_station


<<<<<<< HEAD
# =============================================================================
# script
# =============================================================================
# set xml directory
xml_root = DATA_DIR.joinpath("florida_xml_metadata_files")

mth5_filename = DATA_DIR.joinpath("from_xml.mth5")
if mth5_filename.exists():
    mth5_filename.unlink()
    print(f"--> Rmoved existing file {mth5_filename}")

# initialize mth5 object
mth5_obj = mth5.MTH5()
mth5_obj.open_mth5(mth5_filename, mode="a")

### add survey information
#standalone xml
survey_element = read_xml(xml_root.joinpath('survey.xml'))
survey_element = xml_to_dict(survey_element) #this obj is a dict "shaped the same as the attrs of h5"

#Adding the info from xml to our mth5 survey
#USer inputs info to the metadata class, the metadata class validates it!!!,
# and then the survey, or mth5 object updates based on the metadata validation
#in this sense, the metadata class is acting as a sort of gatekeeper for changing mth5
#info, such as survey info or etc.
survey_obj = mth5_obj.survey_group
#Probably want a watcher in the mth5 Group(), it watches for changes in metadata.
#then when (valid) changes in metadata are detected, the mth5 object updates.
#
#the metadata that is stored in the HDF5 file is stored in a dictionary of attributes
#


#The metadata (provided that it only updates by setattr and a few from_qqq() methods,
#then we could use decorators in mth5,
#e.g.
#survey_obj.metadata.from_xml(survey_element)
#-->
#survey_obj.metadata_from_xml(survey_element)
#def metadata_from_xml(survey_element)
#    self.metadata_from_xml(survey_element)
#    self.write_metadata()

#survey_obj.metadata_from_json(jsonstring)
#and that is an instance of a "metadata update function"
#that triggers write_metadata()

survey_obj.metadata.from_xml(survey_element)
survey_obj.write_metadata()

new_stations = []
for station_id in ["FL001", "FL002"]:
    # add station
    new_stations.append(add_station(station, xml_root, mth5_obj))
=======
def test_make_mth5_file_from_xml():
    """"""
    # =============================================================================
    # script
    # =============================================================================
    # set xml directory
    xml_root = DATA_DIR.joinpath("florida_xml_metadata_files")

    mth5_filename = DATA_DIR.joinpath("from_xml.mth5")
    if mth5_filename.exists():
        mth5_filename.unlink()
        print(f"--> Rmoved existing file {mth5_filename}")

    # initialize mth5 object
    mth5_obj = mth5.MTH5()
    mth5_obj.open_mth5(mth5_filename, mode="a")

    ### add survey information
    survey_element = read_xml(xml_root.joinpath("survey.xml"))

    survey_obj = mth5_obj.survey_group
    survey_obj.metadata.from_xml(survey_element)
    survey_obj.write_metadata()

    for station in ["FL001", "FL002"]:
        # add station
        new_station = add_station(station, xml_root, mth5_obj)
    # wait how does mth5_obj know about the new station?
    print(new_station)
    mth5_obj.close_mth5()

>>>>>>> 725775bd

if __name__ == "__main__":
    test_make_mth5_file_from_xml()<|MERGE_RESOLUTION|>--- conflicted
+++ resolved
@@ -134,63 +134,6 @@
 
     return new_station
 
-
-<<<<<<< HEAD
-# =============================================================================
-# script
-# =============================================================================
-# set xml directory
-xml_root = DATA_DIR.joinpath("florida_xml_metadata_files")
-
-mth5_filename = DATA_DIR.joinpath("from_xml.mth5")
-if mth5_filename.exists():
-    mth5_filename.unlink()
-    print(f"--> Rmoved existing file {mth5_filename}")
-
-# initialize mth5 object
-mth5_obj = mth5.MTH5()
-mth5_obj.open_mth5(mth5_filename, mode="a")
-
-### add survey information
-#standalone xml
-survey_element = read_xml(xml_root.joinpath('survey.xml'))
-survey_element = xml_to_dict(survey_element) #this obj is a dict "shaped the same as the attrs of h5"
-
-#Adding the info from xml to our mth5 survey
-#USer inputs info to the metadata class, the metadata class validates it!!!,
-# and then the survey, or mth5 object updates based on the metadata validation
-#in this sense, the metadata class is acting as a sort of gatekeeper for changing mth5
-#info, such as survey info or etc.
-survey_obj = mth5_obj.survey_group
-#Probably want a watcher in the mth5 Group(), it watches for changes in metadata.
-#then when (valid) changes in metadata are detected, the mth5 object updates.
-#
-#the metadata that is stored in the HDF5 file is stored in a dictionary of attributes
-#
-
-
-#The metadata (provided that it only updates by setattr and a few from_qqq() methods,
-#then we could use decorators in mth5,
-#e.g.
-#survey_obj.metadata.from_xml(survey_element)
-#-->
-#survey_obj.metadata_from_xml(survey_element)
-#def metadata_from_xml(survey_element)
-#    self.metadata_from_xml(survey_element)
-#    self.write_metadata()
-
-#survey_obj.metadata_from_json(jsonstring)
-#and that is an instance of a "metadata update function"
-#that triggers write_metadata()
-
-survey_obj.metadata.from_xml(survey_element)
-survey_obj.write_metadata()
-
-new_stations = []
-for station_id in ["FL001", "FL002"]:
-    # add station
-    new_stations.append(add_station(station, xml_root, mth5_obj))
-=======
 def test_make_mth5_file_from_xml():
     """"""
     # =============================================================================
@@ -222,7 +165,5 @@
     print(new_station)
     mth5_obj.close_mth5()
 
->>>>>>> 725775bd
-
 if __name__ == "__main__":
     test_make_mth5_file_from_xml()